--- conflicted
+++ resolved
@@ -1,1250 +1,1246 @@
-﻿What's New in NVDA
-
-
-%!includeconf: ../changes.t2tconf
-
-= 2013.2 =
-
-== New Features ==
-- Support for the Chromium Embedded Framework, which is a web browser control used in several applications. (#3108)
-- New eSpeak voice variant: Iven3.
-- In Skype, new chat messages are reported automatically while the conversation is focused. (#2298)
-- Support for Tween, including reporting of tab names and less verbosity when reading tweets.
-- You can now disable displaying of NVDA messages on a braille display by setting the message timeout to 0 in the Braille Settings dialog. (#2482)
-- In the Add-ons Manager, there is now a Get Add-ons button to open the NVDA Add-ons web site where you can browse and download available add-ons. (#3209)
-- In the NVDA Welcome dialog which always appears the first time you run NVDA, you can now specify whether NVDA starts automatically after you log on to Windows. (#2234)
-- Sleep mode is automatically enabled when using Dolphin Cicero. (#2055)
-- The Windows x64 version of Miranda IM/Miranda NG is now supported. (#3296)
-- Search suggestions in the Windows 8.1 Start Screen are automatically reported. (#3322)
-
-
-== Changes ==
-- Performing a single finger flick left or right when in object mode now moves previous or next through a flattened view of the object navigation hierarchy. Use 2-finger flick left and right to perform the original previous/next object limited to the current hierarchycal level.
-
-
-== Bug Fixes ==
-- Activating an object now announces the action before the activation, rather than the action after the activation (e.g. expand when expanding rather than collapse). (#2982)
-- More accurate reading and cursor tracking in  various input fields for recent versions of Skype, such as chat and search fields. (#1601, #3036)
-- In the Skype recent conversations list, the number of new events is now read for each conversation if relevant. (#1446)
-- Improvements to cursor tracking and reading order for right-to-left text from the screen. E.g. Editing Arabic text in  Microsoft Excel. (#1601) 
-- quick navigation to buttons and form fields will now locate links marked as buttons for accessibility purposes in Internet Explorer. (#2750)
-- In browse mode, the content inside tree views is no longer rendered, as a flattened representation isn't useful. You can press enter on a tree view to interact with it in focus mode. (#3023)
-- Pressing alt+downArrow or alt+upArrow to expand a combo box while in focus mode no longer incorrectly switches to browse mode. (#2340)
-- in Internet Explorer 10, table cells no longer activate focus mode, unless they have been explicitly made focusable by the web author (#3248)
-- NVDA no longer fails to start if the system time is earlier than the last check for an update. (#3260)
-- If a progress bar is shown on a braille display, the braille display is updated when the progress bar changes. (#3258)
-- In browse mode in Mozilla applications, table captions are no longer rendered twice. In addition, the summary is rendered when there is also a caption. (#3196)
-- When changing input languages in Windows 8, NVDA now speaks the correct language rather than the one previous.
-- NVDA now announces IME conversion mode changes in Windows 8.
-- NVDA no longer announces garbage on the Desktop when the Google Japanese or Atok IME input methods are in use. (#3234)
-- In Windows 7 and above, NVDA no longer inappropriately announces speech recognition or touch input as a keyboard language change.
-<<<<<<< HEAD
-- In Scintilla controls, lines are now reported correctly when word wrap is enabled. (#885)
-
-=======
-- In Mozilla applications, the name of read-only list items is now correctly reported; e.g. when navigating tweets in focus mode on twitter.com. (#3327)
->>>>>>> e3d445f0
-
-
-== Changes for Developers ==
-- windowUtils.findDescendantWindow has been added to search for a descendant window (HWND) matching the specified visibility, control ID and/or class name.
-- The remote Python console no longer times out after 10 seconds while waiting for input. (#3126)
-
-
-= 2013.1.1 =
-
-== Bug Fixes ==
-- Correct characters are produced when typing in NVDA's own user interface while using a Korean or Japanese input method while it is the default method. (#2909)
-- In Internet Explorer and other MSHTML controls, fields marked as containing an invalid entry are now handled correctly. (#3256)
-
-
-= 2013.1 =
-Highlights of this release include a more intuitive and consistent laptop keyboard layout; basic support for Microsoft PowerPoint; support for long descriptions in web browsers; and support for input of computer braille for braille displays which have a braille keyboard.
-
-== Important ==
-
-=== New Laptop Keyboard Layout ===
-The laptop keyboard layout has been completely redesigned in order to make it more intuitive and consistent.
-The new layout uses the arrow keys in combination with the NVDA key and other modifiers for review commands.
-
-Please note the following changes to commonly used commands:
-|| Name | Key |
-| Say all | NVDA+a |
-| Read current line | NVDA+l |
-| Read current text selection | NVDA+shift+s |
-| Report status bar | NVDA+shift+end |
-In addition, among other changes, all of the object navigation, text review, mouse click and synth settings ring commands have changed.
-Please see the [Commands Quick Reference keyCommands.html] document for the new keys.
-
-
-== New Features ==
-- Basic support for editing and reading Microsoft PowerPoint presentations. (#501)
-- Basic support for reading and writing messages in Lotus Notes 8.5. (#543)
-- Support for automatic language switching when reading documents in Microsoft Word. (#2047) 
-- In Browse mode for MSHTML (e.g. Internet Explorer) and Gecko (e.g. Firefox), the existance of long descriptions are now announced. It's also possible to open the long description in a new window by pressing NVDA+d. (#809)
-- Notifications in Internet Explorer 9 and above are now spoken (such as content blocking or file downloads). (#2343)
-- Automatic reporting of table row and column headers is now supported for browse mode documents in Internet Explorer and other MSHTML controls. (#778)
-- New language: Aragonese, Irish
-- New braille translation tables: Danish grade 2, Korean grade 1. (#2737)
-- Support for braille displays connected via bluetooth on a computer running the Bluetooth Stack for Windows by Toshiba. (#2419)
-- Support for port selection when using Freedom Scientific displays (Automatic, USB or Bluetooth).
-- Support for the BrailleNote family of notetakers from HumanWare when acting as a braille terminal for a screen reader. (#2012)
-- Support for older models of Papenmeier BRAILLEX braille displays. (#2679)
-- Support for input of computer braille for braille displays which have a braille keyboard. (#808)
-- New keyboard settings that allow  the choice for whether NVDA should interrupt speech for typed characters and/or the Enter key. (#698)
-- Support for several browsers based on Google Chrome: Rockmelt, BlackHawk, Comodo Dragon and SRWare Iron. (#2236, #2813, #2814, #2815)
-
-
-== Changes ==
-- Updated liblouis braille translator to 2.5.2. (#2737)
-- The laptop keyboard layout has been completely redesigned in order to make it more intuitive and consistent. (#804)
-- Updated eSpeak speech synthesizer to 1.47.11. (#2680, #3124, #3132, #3141, #3143, #3172)
-
-
-== Bug Fixes ==
-- The quick navigation keys for jumping to the next or previous separator in Browse Mode now work in Internet Explorer and other MSHTML controls. (#2781)
-- If NVDA falls back to eSpeak or no speech due to the configured speech synthesizer failing when NVDA starts, the configured choice is no longer automatically set to the fallback synthesizer. This means that now, the original synthesizer will be tried again next time NVDA starts. (#2589)
-- If NVDA falls back to no braille due to the configured braille display failing when NVDA starts, the configured display is no longer automatically set to no braille. This means that now, the original display will be tried again next time NVDA starts. (#2264)
-- In browse mode in Mozilla applications, updates to tables are now rendered correctly. For example, in updated cells, row and column coordinates are reported and table navigation works as it should. (#2784)
-- In browse mode in web browsers, certain clickable unlabelled graphics which weren't previously rendered are now rendered correctly. (#2838)
-- Earlier and newer versions of SecureCRT are now supported. (#2800)
-- For input  methods such as Easy Dots IME under XP, the reading string is now correctly reported.
-- The candidate list in the Chinese Simplified Microsoft Pinyin input method under Windows 7 is now correctly read when changing pages with left and right arrow, and when first opening it with Home.
-- When custom symbol pronunciation information is saved, the advanced "preserve" field is no longer removed. (#2852)
-- When disabling automatic checking for updates, NVDA no longer has to be restarted in order for the change to fully take effect.
-- NVDA no longer fails to start if an add-on cannot be removed due to its directory currently being in use by another application. (#2860)
-- Tab labels in DropBox's preferences dialog can now be seen with Flat Review.
-- If the input language is changed to something other than the default, NVDA now detects keys correctly for commands and input help mode.
-- For languages such as German where the + (plus) sign is a single key on the keyboard, it is now possible to bind commands to it by using the word "plus". (#2898)
-- In Internet Explorer and other MSHTML controls, block quotes are now reported where appropriate. (#2888)
-- The HumanWare Brailliant BI/B series braille display driver can now be selected when the display is connected via Bluetooth but has never been connected via USB.
-- Filtering elements in the Browse Mode Elements list with uppercase filter text now returns case-insensitive results just like lowercase rather than nothing at all. (#2951)
-- In Mozilla browsers, browse mode can again be used when Flash content is focused. (#2546)
-- When using a contracted braille table and expand to computer braille for the word at the cursor is enabled, the braille cursor is now positioned correctly when located after a word wherein a character is represented by multiple braille cells (e.g. capital sign, letter sign, number sign, etc.). (#2947)
-- Text selection is now correctly shown on a braille display in applications such as Microsoft word 2003 and Internet Explorer edit controls.
-- It is again possible to select text in a backward direction in Microsoft Word while Braille is enabled.
-- When reviewing,  backspacing or deleting characters  In Scintilla edit controls, NVDA correctly announces multibyte characters. (#2855)
-- NVDA will no longer fail to install when the user's profile path contains certain multibyte characters. (#2729)
-- Reporting of groups for List View controls (SysListview32) in 64-bit applications no longer causes an error.
-- In browse mode in Mozilla applications, text content is no longer incorrectly treated as editable in some rare cases. (#2959)
-- In IBM Lotus Symphony and OpenOffice, moving the caret now moves the review cursor if appropriate.
-- Adobe Flash content is now accessible in Internet Explorer in Windows 8. (#2454)
-- Fixed Bluetooth support for Papenmeier Braillex Trio. (#2995)
-- Fixed inability to use certain Microsoft Speech API version 5 voices such as Koba Speech 2 voices. (#2629)
-- In applications using the Java Access Bridge, braille displays are now updated correctly when the caret moves in editable text fields . (#3107)
-- Support the form landmark in browse mode documents that support landmarks. (#2997) 
-- The eSpeak synthesizer driver now handles reading by character more appropriately (e.g. announcing a foreign letter's name or value rather than just its sound or generic name). (#3106)
-- NVDA no longer fails to copy user settings for use on logon and other secure screens when the user's profile path contains non-ASCII characters. (#3092)
-- NVDA no longer freezes when using Asian character input in some .NET applications. (#3005)
-- it is now possible to use browse mode for pages in Internet Explorer 10 when in standards mode; e.g. www.gmail.com login page. (#3151)
-
-
-== Changes for Developers ==
-- Braille display drivers can now support manual port selection. (#426)
- - This is most useful for braille displays which support connection via a legacy serial port.
- - This is done using the getPossiblePorts class method on the BrailleDisplayDriver class.
-- Braille input from braille keyboards is now supported. (#808)
- - Braille input is encompassed by the brailleInput.BrailleInputGesture class or a subclass thereof.
- - Subclasses of braille.BrailleDisplayGesture (as implemented in braille display drivers) can also inherit from brailleInput.BrailleInputGesture. This allows display commands and braille input to be handled by the same gesture class.
-- You can now use comHelper.getActiveObject to get an active COM object from a normal process when NVDA is running with the UIAccess privilege. (#2483)
-
-
-= 2012.3 =
-Highlights of this release include support for Asian character input; experimental support for touch screens on Windows 8; reporting of page numbers and improved support for tables in Adobe Reader; table navigation commands in focused table rows and Windows list-view controls; support for several more braille displays; and reporting of row and column headers in Microsoft Excel.
-
-== New Features ==
-- NVDA can now support Asian character input using IME and text service input methods in all applications, Including:
- - Reporting and navigation of candidate lists;
- - Reporting and navigation of composition strings; and
- - Reporting of reading strings.
-- The presence of underline and strikethrough is now reported in Adobe Reader documents. (#2410)
-- When the Windows Sticky Keys function is enabled, the NVDA modifier key will now behave like other modifier keys. This allows you to use the NVDA modifier key without needing to hold it down while you press other keys. (#230)
-- Automatic reporting of column and row headers is now supported in Microsoft Excel. Press NVDA+shift+c to set the row containing column headers and NVDA+shift+r to set the column containing row headers. Press either command twice in quick succession to clear the setting. (#1519)
-- Support for HIMS Braille Sense, Braille EDGE and SyncBraille braille displays. (#1266, #1267)
-- When Windows 8 Toast notifications appear, NVDA will report them if reporting of help balloons is enabled. (#2143)
-- Experimental support for Touch screens on Windows 8, including:
- - Reading text directly under your finger while moving it around
- - Many gestures for performing object navigation, text review, and other NVDA commands.
-- Support for VIP Mud. (#1728)
-- In Adobe Reader, if a table has a summary, it is now presented. (#2465)
-- In Adobe Reader, table row and column headers can now be reported. (#2193, #2527, #2528)
-- New languages: Amharic, Korean, Nepali, Slovenian.
-- NVDA can now read auto complete suggestions when entering email addresses in Microsoft Outlook 2007. (#689)
-- New eSpeak voice variants: Gene, Gene2. (#2512)
-- In Adobe Reader, page numbers can now be reported. (#2534)
- - In Reader XI, page labels are reported where present, reflecting changes to page numbering in different sections, etc. In earlier versions, this is not possible and only sequential page numbers are reported.
-- It is now possible to reset NVDA's configuration to factory defaults either by pressing NVDA+control+r three times quickly or by choosing Reset to Factory Defaults from the NVDA menu. (#2086)
-- Support for the Seika Version 3, 4 and 5 and Seika80 braille displays from Nippon Telesoft. (#2452)
-- The first and last top routing buttons on Freedom Scientific PAC Mate and Focus Braille displays can now be used to scroll  backward and forward. (#2556)
-- Many more features are supported on Freedom Scientific Focus Braille displays such as advance bars, rocker bars and certain dot combinations for common actions. (#2516)
-- In applications using IAccessible2 such as Mozilla applications, table row and column headers can now be reported outside of browse mode. (#926)
-- Preliminary support for the document control in Microsoft Word 2013. (#2543)
-- Text alignment can now be reported in applications using IAccessible2 such as Mozilla applications. (#2612)
-- When a table row or standard Windows list-view control with multiple columns is focused, you can now use the table navigation commands to access individual cells. (#828)
-- New braille translation tables: Estonian grade 0, Portuguese 8 dot computer braille, Italian 6 dot computer braille. (#2319, #2662)
-- If NVDA is installed on the system, directly opening an NVDA add-on package (e.g. from Windows Explorer or after downloading in a web browser) will install it into NVDA. (#2306)
-- Support for newer models of Papenmeier BRAILLEX braille displays. (#1265)
-- Position information (e.g. 1 of 4) is now reported for Windows Explorer list items on Windows 7 and above. This also includes any UIAutomation controls that support the itemIndex and itemCount custom properties. (#2643)
-
-
-== Changes ==
-- In the NVDA Review Cursor preferences dialog, the Follow keyboard focus option has been renamed to Follow system focus for consistency with terminology used elsewhere in NVDA.
-- When braille is tethered to review and the cursor is on an object which is not a text object (e.g. an editable text field), cursor routing keys will now activate the object. (#2386)
-- The Save Settings On Exit option is now on by default for new configurations.
-- When updating a previously installed copy of NVDA, the desktop shortcut key is no longer forced back to control+alt+n if it was manually changed to something different by the user. (#2572)
-- The add-ons list in the Add-ons Manager now shows the package name before its status. (#2548)
-- If installing the same or another version of a currently installed add-on, NVDA will ask if you wish to update the add-on, rather than just showing an error and aborting installation. (#2501)
-- Object navigation commands (except the report current object command) now report with less verbosity. You can still obtain the extra information by using the report current object command. (#2560)
-- Updated liblouis braille translator to 2.5.1. (#2319, #2480, #2662, #2672)
-- The NVDA Key Commands Quick Reference document has been renamed to Commands Quick Reference, as it now includes touch commands as well as keyboard commands.
-- The Elements list in Browse mode will now remember the last element type shown (e.g. links, headings or landmarks) each time the dialog is shown within the same session of NVDA. (#365)
-- Most Metro apps in Windows 8 (e.g. Mail, Calendar) no longer activate Browse Mode for the entire app.
-- Updated Handy Tech BrailleDriver COM-Server to 1.4.2.0.
-
-
-== Bug Fixes ==
-- In Windows Vista and later, NVDA no longer incorrectly treats the Windows key as being held down when unlocking Windows after locking it by pressing Windows+l. (#1856)
-- In Adobe Reader, row headers are now correctly recognised as table cells; i.e. coordinates are reported and they can be accessed using table navigation commands. (#2444)
-- In Adobe Reader, table cells spanning more than one column and/or row are now handled correctly. (#2437, #2438, #2450)
-- The NVDA distribution package now checks its integrity before executing. (#2475)
-- Temporary download files are now removed if downloading of an NVDA update fails. (#2477)
-- NVDA will no longer freeze when it is running as an administrator while copying the user configuration to the system configuration (for use on Windows logon and other secure screens). (#2485)
-- Tiles on the Windows 8 Start Screen are now presented better in speech and braille. The name is no longer repeated, unselected is no longer reported on all tiles, and live status information is presented  as the description of the tile (e.g. current temperature for the Weather tile).
-- Passwords are no longer announced when reading password fields in Microsoft Outlook and other standard edit controls that are marked as protected. (#2021)
-- In Adobe Reader, changes to form fields are now correctly reflected in browse mode. (#2529)
-- Improvements to support for the Microsoft Word Spell Checker, including more accurate reading of the current spelling error, and the ability to support the spell checker when running an Installed copy of NVDA on Windows Vista or higher.
-- Add-ons which include files containing non-English characters can now be installed correctly in most cases. (#2505)
-- In Adobe Reader, the language of text is no longer lost when it is updated or scrolled to. (#2544)
-- When installing an add-on, the confirmation dialog now correctly shows the localized name of the add-on if available. (#2422)
-- In applications using UI Automation (such as .net and Silverlight applications), the calculation of numeric values for controls such as sliders has been corrected. (#2417)
-- The configuration for reporting of progress bars is now honoured for the indeterminate progress bars displayed by NVDA when installing, creating a portable copy, etc. (#2574)
-- NVDA commands can no longer be executed from a braille display while a secure Windows screen (such as the Lock screen) is active. (#2449)
-- In browse mode, braille is now updated if the text being displayed changes. (#2074)
-- When on a secure Windows screen such as the Lock screen, messages from applications speaking or displaying braille directly via NVDA are now ignored.
-- In Browse mode, it is no longer possible to  fall off the bottom of the document with the right arrow key when on the final character, or by jumping to the end of a container when that container is the last item in the document. (#2463)
-- Extraneous content is no longer incorrectly included when reporting the text of dialogs in web applications (specifically, ARIA dialogs with no aria-describedby attribute). (#2390)
-- NVDA no longer incorrectly reports or locates certain edit fields in MSHTML documents (e.g. Internet Explorer), specifically where an explicit ARIA role has been used by the web page author. (#2435)
-- The backspace key is now handled correctly when speaking typed words in Windows command consoles. (#2586)
-- Cell coordinates in Microsoft Excel are now shown again in Braille.
-- In Microsoft Word, NVDA no longer leaves you stuck on a paragraph with list formatting when trying to navigate out over a bullet or number with left arrow or control + left arrow. (#2402)
-- In browse mode in Mozilla applications, the items in certain list boxes (specifically, ARIA list boxes) are no longer incorrectly rendered.
-- In browse mode in Mozilla applications, certain controls that were rendered with an incorrect label or just whitespace are now rendered with the correct label.
-- In browse mode in Mozilla applications, some extraneous whitespace has been eliminated.
-- In browse mode in web browsers, certain graphics that are explicitly marked as presentational (specifically, with an alt="" attribute) are now correctly ignored.
-- In web browsers, NVDA now hides content which is marked as hidden from screen readers (specifically, using the aria-hidden attribute). (#2117)
-- Negative currency amounts (e.g. -$123) are now correctly spoken as negative, regardless of symbol level. (#2625)
-- During say all, NVDA will no longer incorrectly revert to the default language where a line does not end a sentence. (#2630)
-- Font information is now correctly detected in Adobe Reader 10.1 and later. (#2175)
-- In Adobe Reader, if alternate text is provided, only that text will be rendered. Previously, extraneous text was sometimes included. (#2174)
-- Where a document contains an application, the content of the application is no longer included in browse mode. This prevents unexpectedly moving inside the application when navigating. You can interact with the application in the same way as for embedded objects. (#990)
-- In Mozilla applications, the value of spin buttons is now correctly reported when it changes. (#2653)
-- Updated support for Adobe Digital Editions so that it works in version 2.0. (#2688)
-- Pressing NVDA+upArrow while on a combo box in Internet Explorer and other MSHTML documents will no longer incorrectly read all items. Rather, just the active item will be read. (#2337)
-- Speech dictionaries will now properly save when using a number (#) sign within the pattern or replacement fields. (#961)
-- Browse mode for MSHTML documents (e.g. Internet Explorer) now correctly displays visible content contained within hidden content (specifically, elements with a style of visibility:visible inside an element with style visibility:hidden). (#2097)
-- Links in Windows XP's Security Center no longer report random junk after their names. (#1331)
-- UI Automation text controls (e.g.  the search field in the Windows 7 Start Menu) are now  correctly announced when moving the mouse over them rather than staying silent.
-- Keyboard layout changes are no longer reported during say all, which was particularly problematic for multilingual documents including Arabic text. (#1676)
-- The entire content of some UI Automation editable text controls (e.g. the Search Box in the Windows 7/8 Start Menu) is no longer announced every time it changes.
-- When moving between groups on the Windows 8 start screen, unlabeled groups no longer announce their first tile as the name of the group. (#2658)
-- When opening the Windows 8 start screen, the focus is correctly placed on the first tile, rather than jumping to the root of the start screen which can confuse navigation. (#2720)
-- NVDA will no longer fail to start when the user's profile path contains certain multibyte characters. (#2729)
-- In browse mode in Google Chrome, the text of tabs is now rendered correctly.
-- In browse mode, menu buttons are now reported correctly.
-- In OpenOffice.org/LibreOffice Calc, reading spreadsheet cells now works correctly. (#2765)
-- NVDA can again function in the Yahoo! Mail message list when used from Internet Explorer. (#2780)
-
-
-== Changes for Developers ==
-- Previous log file is now copied to nvda-old.log on NVDA initialization. Therefore, if NVDA crashes or is restarted, logging information from that session is still accessible for inspection. (#916)
-- Fetching the role property in chooseNVDAObjectOverlayClasses no longer causes the role to be incorrect and thus not reported on focus for certain objects such as Windows command consoles and Scintilla controls. (#2569)
-- The NVDA Preferences, Tools and Help menus are now accessible as attributes on gui.mainFrame.sysTrayIcon named preferencesMenu, toolsMenu and helpMenu, respectively. This allows plugins to more easily add items to these menus.
-- The navigatorObject_doDefaultAction script in globalCommands has been renamed to review_activate.
-- Gettext message contexts are now supported. This allows multiple translations to be defined for a single English message depending on the context. (#1524)
- - This is done using the pgettext(context, message) function.
- - This is supported for both NVDA itself and add-ons.
- - xgettext and msgfmt from GNU gettext must be used to create any PO and MO files. The Python tools do not support message contexts.
- - For xgettext, pass the --keyword=pgettext:1c,2 command line argument to enable inclusion of message contexts.
- - See http://www.gnu.org/software/gettext/manual/html_node/Contexts.html#Contexts for more information.
-- It is now possible to access built-in NVDA modules where they have been overridden by third party modules. See the nvdaBuiltin module for details.
-- Add-on translation support can now be used within the add-on installTasks module. (#2715)
-
-
-= 2012.2.1 =
-This release addresses  several potential security issues (by upgrading Python to 2.7.3).
-
-
-= 2012.2 =
-Highlights of this release include an in-built installer and  portable  creation feature, automatic updates, easy management of new NVDA add-ons, announcement of graphics in Microsoft Word, support for Windows 8 Metro style apps, and several important bug fixes. 
-
-== New Features ==
-- NVDA can now automatically check for, download and install updates. (#73)
-- Extending NVDA's functionality  has been made easier with the addition of an Add-ons Manager (found under Tools in the NVDA menu) allowing you to install and uninstall new NVDA add-on packages (.nvda-addon files) containing plugins and drivers. Note the Add-on manager does not show older custom plugins and drivers manually copied in to your configuration directory. (#213)
-- Many more common NVDA features now work in Windows 8 Metro style apps when using an installed release  of NVDA, including speaking of typed characters, and browse mode for web documents (includes support for metro version of Internet Explorer 10). Portable copies of NVDA cannot access metro style apps. (#1801) 
-- In browse mode documents (Internet Explorer, Firefox, etc.), you can now  jump to the start and past the end of certain containing elements (such as lists and tables) with shift+, and , respectively. (#123)
-- New language: Greek.
-- Graphics and alt text are now reported in Microsoft Word Documents. (#2282, #1541)
-
-
-== Changes ==
-- Announcement of cell coordinates in Microsoft Excel is now after the content rather than before, and is now only included   if the report tables and report table cell coordinates settings are enabled in the Document formatting settings dialog. (#320)
-- NVDA is now distributed in one package. Rather than separate portable and installer versions, there is now just one file that, when run, will start a temporary copy of NVDA and will allow you to install or generate a portable distribution. (#1715)
-- NVDA is now always installed in to Program Files on all systems. Updating a previous install will also automatically move it if it was not previously installed there.
-
-
-== Bug Fixes ==
-- With auto language switching enabled, Content such as alt text for graphics and labels for other certain controls in Mozilla Gecko (e.g. Firefox) are now reported in the correct language if marked up appropriately.
-- SayAll in BibleSeeker (and other TRxRichEdit controls) no longer stops in the middle of a passage.
-- Lists found in the Windows 8 Explorer file properties (permitions tab) and in Windows 8 Windows Update now read correctly.
-- Fixed possible freezes in MS Word which would result when it took more than 2 seconds to fetch text from a document (extremely long lines or tables of contents). (#2191)
-- Detection of word breaks now works correctly where whitespace is followed by certain punctuation. (#1656)
-- In browse mode in Adobe Reader, it is now possible to navigate to headings without a level using quick navigation and the Elements List. (#2181)
-- In Winamp, braille is now correctly updated when you move to a different item in the Playlist Editor. (#1912)
-- The tree in the Elements List (available for browse mode documents) is now properly sized to show  the text of each element. (#2276)
-- In applications using the Java Access Bridge, editable text fields are now presented correctly in braille. (#2284)
-- In applications using the java Access Bridge, editable text fields no longer report strange characters in certain circumstances. (#1892)
-- In applications using the Java Access Bridge, when at the end of an editable text field, the current line is now reported correctly. (#1892)
-- In browse mode in applications using Mozilla Gecko 14 and later (e.g. Firefox 14), quick navigation now works for block quotes and embedded objects. (#2287)
-- In Internet Explorer 9, NVDA no longer reads unwanted content when focus moves inside certain landmarks or focusable elements (specifically, a div element which is focusable or has an ARIA landmark role).
-- The NVDA icon for the NVDA Desktop and Start Menu shortcuts is now displayed correctly on 64 bit editions of Windows. (#354)
-
-
-== Changes for Developers ==
-- Due to the replacement of the previous NSIS installer for NVDA with a built-in installer in Python, it is no longer necessary for translaters to maintain a langstrings.txt file for the installer. All localization strings are now managed by gettext po files.
-
-
-= 2012.1 =
-Highlights of this release include features for more fluent reading of braille; indication of document formatting in braille; access to much more formatting information and improved performance in Microsoft Word; and support for the iTunes Store.
-
-== New Features ==
-- NVDA can announce the number of leading tabs and spaces of the current line in the order that they are entered. This can be enabled by selecting report line indentation in the document formatting dialogue. (#373)
-- NVDA can now detect key presses generated from alternative keyboard input emulation such as on-screen keyboards and speech recognition software.
-- NVDA can now detect colors in Windows command consoles.
-- Bold, italic and underline are now indicated in braille using signs appropriate to the configured translation table. (#538)
-- Much more information is now reported in Microsoft Word documents, including:
- - Inline information such as footnote and endnote numbers, heading levels, the existance of comments, table nesting levels, links, and text color;
- - Reporting when entering document sections such as the comments story, footnotes and endnotes stories, and header and footer stories.
-- Braille now indicates selected text using dots 7 and 8. (#889)
-- Braille now reports information about controls within documents such as links, buttons and headings. (#202)
-- Support for the hedo ProfiLine and MobilLine USB braille displays. (#1863, #1897)
-- NVDA now avoids splitting words in braille when possible by default. This can be disabled in the Braille Settings dialog. (#1890, #1946)
-- It is now possible to have braille displayed by paragraphs instead of lines, which may allow for more fluent reading of large amounts of text. This is configurable using the Read by paragraphs option in the Braille Settings dialog. (#1891)
-- In browse mode, you can activate the object under the cursor using a braille display. This is done by pressing the cursor routing key where the cursor is located (which means pressing it twice if the cursor is not already there). (#1893)
-- Basic support for web areas in iTunes such as the Store. Other applications using WebKit 1 may also be supported. (#734)
-- In books in Adobe Digital Editions 1.8.1 and later, pages are now turned automatically when using say all. (#1978)
-- New braille translation tables: Portuguese grade 2, Icelandic 8 dot computer braille, Tamil grade 1, Spanish 8 dot computer braille, Farsi grade 1. (#2014)
-- You can now configure whether frames in documents are reported from the Document Formatting preferences dialog. (#1900)
-- Sleep mode is automatically enabled when using OpenBook. (#1209)
-- In Poedit, translators can now read translator added and automatically extracted comments. Messages that are untranslated or fuzzy are marked with a star and a beep is heard when you navigate onto them. (#1811)
-- Support for the HumanWare Brailliant BI and B series displays. (#1990)
-- New languages: Norwegian Bokmål, Traditional Chinese (Hong Kong).
-
-
-== Changes ==
-- Commands to describe the current character or to spell the current word or line now will spell in the appropriate language according to the text, if auto language switching is turned on and the appropriate language information is available.
-- Updated eSpeak speech synthesizer to 1.46.02.
-- NVDA will now truncate extremely long (30 characters or greater) names guessed from graphic and link URLs as they are most likely garbage that gets in the way of reading. (#1989)
-- Some information displayed in braille has been abbreviated. (#1955, #2043)
-- When the caret or review cursor moves, braille is now scrolled in the same way as when it is manually scrolled. This makes it more appropriate when braille is configured to read by paragraphs and/or avoid splitting words. (#1996)
-- Updated to new Spanish grade 1 braille translation table.
-- Updated liblouis braille translator to 2.4.1.
-
-
-== Bug Fixes ==
-- In Windows 8, focus is no longer incorrectly moved away from the Windows Explorer search field, which was not allowing NVDA to interact with it.
-- Major performance improvements when reading and navigating Microsoft Word documents while automatic reporting of formatting is enabled, thus now making it quite comfortable to proof read formatting etc. Performance may be also improved over all for some users.
-- Browse mode is now used for full screen Adobe Flash content.
-- Fixed poor audio quality in some cases when using Microsoft Speech API version 5 voices with the audio output device set to something other than the default (Microsoft Sound Mapper). (#749)
-- Again allow NVDA to be used with the "no speech" synthesizer, relying purely on braille or the speech viewer. (#1963)
-- Object navigation commands no longer report "No children" and "No parents", but instead report messages consistent with the documentation.
-- When NVDA is configured to use a language other than English, the name of the tab key is now reported in the correct language.
-- In Mozilla Gecko (e.g. Firefox), NVDA no longer intermittently switches to browse mode while navigating menus in documents. (#2025)
-- In Calculator, the backspace key now reports the updated result instead of reporting nothing. (#2030)
-- In browse mode, the move mouse to current navigator object command now routes to the center of the object at the review cursor instead of the top left, making it more accurate it some cases. (#2029)
-- In browse mode with automatic focus mode for focus changes enabled, focusing on a toolbar will now switch to focus mode. (#1339)
-- The report title command works correctly again in Adobe Reader.
-- With automatic focus mode for focus changes enabled, focus mode is now correctly used for focused table cells; e.g. in ARIA grids. (#1763)
-- In iTunes, position information in certain lists is now reported correctly.
-- In Adobe Reader, some links are no longer treated as containing read-only editable text fields.
-- The labels of some editable text fields are no longer incorrectly included when reporting the text of a dialog. (#1960)
-- The description of groupings is once again reported if reporting of object descriptions is enabled.
-- The human readable sizes are now included in the text of the Windows Explorer drive properties dialog.
-- Double reporting of property page text has been suppressed in some cases. (#218)
-- Improved tracking of the caret in editable text fields which rely on text written to the screen. In particular, this improves editing in the Microsoft Excel cell editor and the Eudora message editor. (#1658)
-- In Firefox 11, the move to containing virtual buffer command (NVDA+control+space) now works as it should to escape embedded objects such as Flash content.
-- NVDA now restarts itself correctly (e.g. after changing the configured language) when it is located in a directory which contains non-ASCII characters. (#2079)
-- Braille correctly respects the settings for reporting of object shortcut keys, position information and descriptions.
-- In Mozilla applications, switching between browse and focus modes is no longer slow with braille enabled. (#2095)
-- Routing the cursor to the space at the end of the line/paragraph using braille cursor routing keys in some editable text fields now works correctly instead of routing to the start of the text. (#2096)
-- NVDA again works correctly with the Audiologic Tts3 synthesizer. (#2109)
-- Microsoft Word documents are correctly treated as multi-line. This causes braille to behave more appropriately when a document is focused.
-- In Microsoft Internet Explorer, errors no longer occur when focusing on certain rare controls. (#2121)
-- Changing the pronunciation of punctuation/symbols by the user will now take effect straight away, rather than requiring NVDA to be restarted or auto language switching to be disabled.
-- When using eSpeak, speech no longer goes silent in some cases in the Save As dialog of the NVDA Log Viewer. (#2145)
-
-
-== Changes for Developers ==
-- There is now a remote Python console for situations where remote debugging is useful. See the Developer Guide for details.
-- The base path of NVDA's code is now stripped from tracebacks in the log to improve readability. (#1880)
-- TextInfo objects now have an activate() method to activate the position represented by the TextInfo.
- - This is used by braille to activate the position using cursor routing keys on a braille display. However, there may be other callers in future.
-- TreeInterceptors and NVDAObjects which only expose one page of text at a time can support automatic page turns during say all by using the textInfos.DocumentWithPageTurns mix-in. (#1978)
-- Several control and output constants have been renamed or moved. (#228)
- - speech.REASON_* constants have been moved to controlTypes.
- - In controlTypes, speechRoleLabels and speechStateLabels have been renamed to just roleLabels and stateLabels, respectively.
-- Braille output is now logged at level input/output. First, the untranslated text of all regions is logged, followed by the braille cells of the window being displayed. (#2102)
-- subclasses of the sapi5 synthDriver can now override _getVoiceTokens and extend __init__ to support custom voice tokens such as with sapi.spObjectTokenCategory to get tokens from a custom registry location.
-
-
-= 2011.3 =
-Highlights of this release include automatic speech language switching when reading documents with appropriate language information; support for 64 bit Java Runtime Environments; reporting of text formatting in browse mode in Mozilla applications; better handling of application crashes and freezes; and initial fixes for Windows 8.
-
-== New Features ==
-- NVDA can now change the eSpeak synthesizer language on the fly when reading certain web/pdf documents with appropriate language information. Automatic language/dialect switching can be toggled on and off from the Voice Settings dialog. (#845) 
-- Java Access Bridge 2.0.2 is now supported, which includes support for 64 bit Java Runtime Environments.
-- In Mozilla Gecko (e.g. Firefox) Heading levels are now announced  when using object navigation.
-- Text formatting can now be reported when using browse mode in Mozilla Gecko (e.g. Firefox and Thunderbird). (#394)
-- Text with underline and/or strikethrough can now be detected and reported in standard IAccessible2 text controls such as in Mozilla applications.
-- In browse mode in Adobe Reader, table row and column counts are now reported.
-- Added support for the Microsoft Speech Platform synthesizer. (#1735)
-- Page and line numbers are now reported for the caret in IBM Lotus Symphony. (#1632)
-- The percentage of how much the pitch changes when speaking a capital letter is now configurable from the voice settings dialog. However, this does replace the older raise pitch for capitals checkbox (therefore to turn off this feature set the percentage to 0). (#255)
-- Text and background color is now included in the reporting of formatting for cells in Microsoft Excel. (#1655)
-- In applications using the Java Access Bridge, the activate current navigator object command now works on controls where appropriate. (#1744)
-- New language: Tamil.
-- Basic support for Design Science MathPlayer.
-
-
-== Changes ==
-- NVDA will now restart itself if it crashes.
-- Some information displayed in braille has been abbreviated. (#1288)
-- the Read active window script (NVDA+b) has been improved to filter out unuseful controls   and also is now much more easy to silence. (#1499)
-- Automatic say all when a browse mode document loads is now optional via a setting in the Browse Mode settings dialog. (#414)  
-- When trying to read the status bar (Desktop NVDA+end), If a real status bar object cannot be located, NVDA will instead resort to using the bottom line of text written to the display for the active application. (#649)
-- When reading with say all in browse mode documents, NVDA will now pause at the end of headings and other block-level elements, rather than speaking the text together with the next lot of text as one long sentence.
-- In browse mode, pressing enter or space on a tab now activates it instead of switching to focus mode. (#1760)
-- Updated eSpeak speech synthesizer to 1.45.47.
-
-
-== Bug Fixes ==
-- NVDA  no longer shows bullets or numbering for lists in Internet Explorer and other MSHTML controls when the author has indicated that these should not be shown (i.e. the list style is "none"). (#1671)
-- Restarting NVDA when it has frozen (e.g. by pressing control+alt+n) no longer exits the previous copy without starting a new one.
-- Pressing backspace or arrow keys in a Windows command console no longer causes strange results in some cases. (#1612)
-- The selected item in WPF combo boxes (and possibly some other combo boxes exposed using UI Automation) which do not allow text editing is now reported correctly.
-- In browse mode in Adobe Reader, it is now always possible to move to the next row from the header row and vice versa using the move to next row and move to previous row commands. Also, the header row is no longer reported as row 0. (#1731)
-- In browse mode in Adobe Reader, it is now possible to move to (and therefore past) empty cells in a table.
-- Pointless position information (e.g. 0 of 0 level 0) is no longer reported in braille.
-- When braille is tethered to review, it is now able to show  content in flat review. (#1711)
-- A text control's text is no longer presented twice on a braille display in some cases, e.g. scrolling back from the start of Wordpad documents.
-- In browse mode in Internet Explorer, pressing enter on a file upload button now correctly presents the dialog to choose a file to upload instead of switching to focus mode. (#1720)
-- Dynamic content changes such as in Dos consoles are no longer announced if  sleep mode for that application is currently on. (#1662)
-- In browse mode, the behaviour of alt+upArrow and alt+downArrow to collapse and expand combo boxes has been improved. (#1630)
-- NVDA now recovers from many more situations such as applications that stop responding which previously caused it to freeze completely. (#1408)
-- For Mozilla Gecko (Firefox etc) browse mode documents NVDA will no longer fail to render text in a very specific situation where an element is styled as display:table. (#1373)
-- NVDA will no longer announce label controls when focus moves inside of them. Stops double announcements of labels for some form fields in Firefox (Gecko) and Internet Explorer (MSHTML). (#1650)
-- NVDA no longer fails to read a cell in Microsoft Excel after pasting in to it with control+v. (#1781)
-- In Adobe Reader, extraneous information about the document is no longer announced when moving to a control on a different page in focus mode. (#1659)
-- In browse mode in Mozilla Gecko applications (e.g. Firefox), toggle buttons are now detected and reported correctly. (#1757)
-- NVDA can now   correctly read the Windows Explorer Address Bar in Windows 8 developer preview.
-- NVDA will no longer crash apps such as winver and wordpad in Windows 8 developer preview due to bad glyph translations.
-- In browse mode in applications using Mozilla Gecko 10 and later (e.g. Firefox 10), the cursor is more often positioned correctly when loading a page with a target anchor. (#360)
-- In browse mode in Mozilla Gecko applications (e.g. Firefox), labels for image maps are now rendered.
-- With mouse tracking enabled, moving the mouse over certain editable text fields (such as in Synaptics Pointing Device Settings and SpeechLab SpeakText) no longer causes the application to crash. (#672)
-- NVDA now functions correctly in several about dialogs in applications distributed with Windows XP, including the About dialog in Notepad and the About Windows dialog. (#1853, #1855)
-- Fixed reviewing by word in Windows Edit controls. (#1877)
-- Moving out of an editable text field with leftArrow, upArrow or pageUp while in focus mode now correctly switches to browse mode when automatic focus mode for caret movement is enabled. (#1733)
-
-
-== Changes for Developers ==
-- NVDA can now instruct speech synthesizers to switch languages for particular sections of speech.
- - To support this, drivers must handle speech.LangChangeCommand in sequences past to SynthDriver.speak().
- - SynthDriver objects should also provide the language argument to VoiceInfo objects (or override the language attribute to retrieve the current language). Otherwise, NVDA's user interface language will be used.
-
-
-= 2011.2 =
-Highlights of this release include major improvements concerning punctuation and symbols, including configurable levels, custom labelling and character descriptions; no pauses at the end of lines during say all; improved support for ARIA in Internet Explorer; better support for XFA/LiveCycle PDF documents in Adobe Reader; access to text written to the screen in more applications; and access to formatting and color information for text written to the screen.
-
-== New Features ==
-- It is now possible to hear the description for any given character by pressing the review current character script twice in quick succession.  For English characters this is the standard English phonetic alphabet. For pictographic languages such as traditional Chinese, one or more example phrases using the given symbol are provided. Also pressing review current word or review current line three times will spell the word/line using the first of these descriptions. (#55)
-- More text can be seen in flat review for applications such as Mozilla Thunderbird that write their text directly to the display as glyphs.
-- It is now possible to choose from several levels of punctuation and symbol announcement. (#332)
-- When punctuation or other symbols are repeated more than four times, the number of repetitions is now announced instead of speaking the repeated symbols. (#43)
-- New braille translation tables: Norwegian 8 dot computer braille, Ethiopic grade 1, Slovene grade 1, Serbian grade 1. (#1456)
-- Speech no longer unnaturally pauses at the end of each line when using the say all command. (#149)
-- NVDA will now announce whether something is sorted (according to the aria-sort property) in web browsers. (#1500)
-- Unicode Braille Patterns are now displayed correctly on braille displays. (#1505)
-- In Internet Explorer and other MSHTML controls when focus moves inside a group of controls (surrounded by a fieldset), NVDA will now announce the name of the group (the legend). (#535)
-- In Internet Explorer and other MSHTML controls, the aria-labelledBy and aria-describedBy properties are now honoured.
-- in Internet Explorer and other MSHTML controls, support for ARIA list, gridcell, slider and progressbar controls has been improved.
-- Users can now change the pronunciation of punctuation and other symbols, as well as the symbol level at which they are spoken. (#271, #1516)
-- In Microsoft Excel, the name of the active sheet is now reported when switching sheets with control+pageUp or control+pageDown. (#760)
-- When navigating a table in Microsoft Word with the tab key NVDA will now announce the current cell as you move. (#159)
-- You can now configure whether table cell coordinates are reported from the Document Formatting preferences dialog. (#719)
-- NVDA can now detect formatting and color for text written to the screen.
-- In the Outlook Express/Windows Mail/Windows Live Mail message list, NVDA will now announce the fact that a message is unread and also if it's expanded or collapsed in the case of conversation threads. (#868)
-- eSpeak now has a rate boost setting which triples the speaking rate.
-- Support for the  calendar control found in the Date and Time Information dialog accessed from the  Windows 7 clock. (#1637)
-- Additional key bindings have been added for the MDV Lilli braille display. (#241)
-- New languages: Bulgarian, Albanian.
-
-
-== Changes ==
-- To move the caret to the review cursor, now press the move focus to navigator object script (desktop NVDA+shift+numpadMinus, laptop NVDA+shift+backspace) twice in quick succession. This frees up more keys on the keyboard. (#837)
-- To hear the  decimal and hexadecimal representation of the character under the review cursor, now press review current character three times rather than twice, as twice now speaks the character description.
-- Updated eSpeak speech synthesiser to 1.45.03. (#1465)
-- Layout tables are no longer announced in Mozilla Gecko applications while moving the focus when in focus mode or outside of a document.
-- In Internet Explorer and other MSHTML controls, browse mode now works for documents inside ARIA applications. (#1452)
-- Updated liblouis braille translator to 2.3.0.
-- When in browse mode  and jumping to a control with quicknav or focus, the description of the control is now announced if it has one.
-- Progress bars are now announced in brows mode.
-- Nodes marked with an ARIA role of presentation in Internet Explorer and other MSHTML controls are now filtered out of simple review and the focus ancestry.
-- NVDA's user interface and documentation now refer to virtual buffers as browse mode, as the term "virtual buffer" is rather meaningless to most users. (#1509)
-- When the user wishes to copy their user settings to the system profile for use on the logon screen, etc., and their settings contain custom plugins, they are now warned that this could be a security risk. (#1426)
-- The NVDA service no longer starts and stops NVDA on user input desktops.
-- On Windows XP and Windows Vista, NVDA no longer makes use of UI Automation even if it is available via the platform update. Although using UI Automation can improve the accessibility of some modern applications, on XP and Vista there were too many freezes, crashes and over all performance loss while using it. (#1437)
-- In applications using Mozilla Gecko 2 and later (such as Firefox 4 and later), a document can now be read in browse mode before it is fully finished loading.
-- NVDA now announces the state of a container when focus moves to a control inside it (e.g. if focus moves inside a document that is still loading it will report it as busy).
-- NVDA's user interface and documentation no longer use the terms "first child" and "parent" with respect to object navigation, as these terms are confusing for many users.
-- Collapsed is no longer reported for some menu items which have sub-menus.
-- The reportCurrentFormatting script (NVDA+f) now reports the formatting at the position of the review cursor rather than the system caret / focus. As  by default the review cursor follows the caret, most people should not notice a difference. However this now enables the user to find out the formatting when moving the review cursor, such as in flat review.
-
- 
-== Bug Fixes ==
-- Collapsing combo boxes in browse mode documents when focus mode has been forced with NVDA+space no longer auto-switches back to browse mode. (#1386)
-- In Gecko (e.g. Firefox) and MSHTML (e.g. Internet Explorer) documents, NVDA now correctly renders certain text on the same line which was previously rendered on separate lines. (#1378)
-- When Braille is tethered to review and the navigator object is moved to a browse mode document, either manually or due to a focus change, braille will appropriately show the browse mode content. (#1406, #1407)
-- When speaking of punctuation is disabled, certain punctuation is no longer incorrectly spoken when using some synthesisers. (#332)
-- Problems no longer occur when loading configuration for synthesisers which do not support the voice setting such as Audiologic Tts3. (#1347)
-- The Skype Extras menu is now read correctly. (#648)
-- Checking the Brightness controls volume checkbox in the Mouse Settings dialog should no longer cause a major lag for beeps when moving the mouse around the screen on Windows Vista/Windows 7 with Aero enabled. (#1183)
-- When NVDA is configured to use the laptop keyboard layout, NVDA+delete now works as documented to report the dimensions of the current navigator object. (#1498)
-- NVDA now Appropriately honours the aria-selected attribute in Internet Explorer documents.
-- When NVDA automatically switches to focus mode in browse mode documents, it now announces information about the context of the focus. For example, if a list box item receives focus, the list box will be announced first. (#1491)
-- In Internet Explorer and other MSHTML controls, ARIA listbox controls are now treeted as lists, rather than list items.
-- When a read-only editable text control receives focus, NVDA now reports that it is read-only. (#1436)
-- In browse mode, NVDA now behaves correctly with respect to read-only editable text fields.
-- In browse mode documents, NVDA no longer incorrectly switches out of focus mode when aria-activedescendant is set; e.g. when the completion list appeared in some auto complete controls.
-- In Adobe Reader, the name of controls is now reported when moving focus or using quick navigation in browse mode.
-- In XFA PDF documents in Adobe Reader, buttons, links and graphics are now rendered correctly.
-- In XFA PDF documents in Adobe Reader, all elements are now rendered on separate lines. This change was made because large sections (sometimes even the entire document) were being rendered without breaks due to the general lack of structure in these documents.
-- Fixed problems when moving focus to or away from editable text fields in XFA PDF documents in Adobe Reader.
-- In XFA PDF documents in Adobe Reader, changes to the value of a focused combo box will now be reported.
-- Owner-drawn Combo boxes such as the ones to choose colors in Outlook Express are now accessible with NVDA. (#1340)
-- In languages which use a space as a digit group/thousands separator such as French and German, numbers from separate chunks of text are no longer pronounced as a single number. This was particularly problematic for table cells containing numbers. (#555)
-- nodes with an ARIA role of description in Internet Explorer and other MSHTML controls now are classed as static text, not edit fields.
-- Fixed various issues when pressing tab while focus is on a document in browse mode (e.g. tab inappropriately moving to the address bar in Internet Explorer). (#720, #1367)
-- When entering lists while reading text, NVDA now says, for example, "list with 5 items" instead of "listwith 5 items". (#1515)
-- In input help mode, gestures are logged even if their scripts bypass input help such as the scroll braille display forward and back commands.
-- In input help mode, when a modifier is held down on the keyboard, NVDA no longer reports the modifier as if it is modifying itself; e.g. NVDA+NVDA.
-- In Adobe Reader documents, pressing c or shift+c to navigate to a combo box now works.
-- The selected state of selectable table rows is now reported the same way it is for list and tree view items.
-- Controls in Firefox and other Gecko applications can now be activated while in browse mode even if their content has been floated off-screen. (#801)
-- You can no longer show an NVDA settings dialog while a message dialog is being shown, as the settings dialog was frozen in this case. (#1451)
-- In Microsoft Excel, there is no longer a lag when holding down or rapidly pressing keys to move between or select cells.
-- Fixed intermittent crashes of the NVDA service which meant that NVDA stopped running on secure Windows screens.
-- Fixed problems that sometimes occurred with braille displays when a change caused text that was being displayed to disappear. (#1377)
-- The downloads window in Internet Explorer 9 can now be navigated and read with NVDA. (#1280)
-- It is no longer possible to accidentally start multiple copies of NVDA at the same time. (#507)
-- On slow systems, NVDA no longer inappropriately causes its main window to be shown all the time while running. (#726)
-- NVDA no longer crashes on Windows xP when starting a WPF application. (#1437)
-- Say all and say all with review are now able to work in UI automation text controls that support all required functionality. For example, you can now use say all with review on XPS Viewer documents.
-- NVDA no longer inappropriately classes some list items in the Outlook Express / Windows Live Mail message rules Apply Now dialog as being checkboxes. (#576)
-- Combo boxes are no longer reported as having a sub-menu.
-- NVDA is  now able to read the recipiants in the To, CC and BCC fields in Microsoft Outlook. (#421)
-- Fixed the issue in NVDA's Voice Settings dialog where the value of sliders was sometimes not reported when changed. (#1411)
-- NVDA no longer fails to announce the new cell when moving in an Excel spreadsheet after cutting and pasting. (#1567)
-- NVDA no longer becomes worse at guessing color names the more colors it announces.
-- In Internet Explorer and other MSHTML controls, fixed the inability to read parts of rare pages which contain iframes marked with an ARIA role of presentation. (#1569)
-- In Internet Explorer and other MSHTML controls, fixed a rare problem where the focus kept bouncing infinitely between the document and a multi-line editable text field in focus mode. (#1566)
-- In Microsoft Word 2010 NVDA will now automatically read confirmation dialogs. (#1538)
-- In multi-line editable text fields in Internet Explorer and other MSHTML controls, selection on lines after the first is now reported correctly. (#1590)
-- Improved moving by word in many cases, including browse mode and Windows Edit controls. (#1580)
-- The NVDA installer no longer shows garbled text for Hong Kong versions of Windows Vista and Windows 7. (#1596)
-- NVDA no longer fails to load the Microsoft Speech API version 5 synthesizer if the configuration contains settings for that synthesizer but is missing the voice setting. (#1599)
-- In editable text fields in Internet Explorer and other MSHTML controls, NVDA no longer lags or freezes when braille is enabled.
-- In firefox brows mode, NVDA no longer refuses to include content that is inside a focusable node with an ARIA role of presentation.
-- In Microsoft Word with braille enabled, lines on pages after the first page are now reported correctly. (#1603)
-- In Microsoft Word 2003, lines of right-to-left text can once again be read with braille enabled. (#627)
-- In Microsoft Word, say all now works correctly when the document does not end with a sentence ending.
-- When opening a plain text message in Windows Live Mail 2011, NVDA will correctly focus on the message document allowing it to be read.
-- NVDA no longer temporarily freezes or refuses to speak when in the Move to / Copy to dialogs in Windows Live Mail. (#574)
-- In Outlook 2010, NVDA will now correctly track the focus in the message list. (#1285)
-- Some USB connection issues have been resolved with the MDV Lilli braille display. (#241)
-- In Internet explorer and other MSHTML controls, spaces are no longer ignored in browse mode in certain cases (e.g. after a link).
-- In Internet Explorer and other MSHTML controls, some extraneous line breaks have been eliminated in browse mode. specifically, HTML elements with a display style of None no longer force a line break. (#1685)
-- If NVDA is unable to start, failure to play the Windows critical stop sound no longer clobbers the critical error message in the log file.
-
-
-== Changes for Developers ==
-- Developer documentation can now be generated using SCons. See readme.txt at the root of the source distribution for details, including associated dependencies.
-- Locales can now provide descriptions for characters. See the Character Descriptions section of the Developer Guide for details. (#55)
-- Locales can now provide information about the pronunciation of specific punctuation and other symbols. See the Symbol Pronunciation section of the Developer Guide for details. (#332)
-- You can now build NVDAHelper with several debugging options using the nvdaHelperDebugFlags SCons variable. See readme.txt at the root of the source distribution for details. (#1390)
-- Synth drivers are now passed a sequence of text and speech commands to speak, instead of just text and an index.
- - This allows for embedded indexes, parameter changes, etc.
- - Drivers should implement SynthDriver.speak() instead of SynthDriver.speakText() and SynthDriver.speakCharacter().
- - The old methods will be used if SynthDriver.speak() is not implemented, but they are deprecated and will be removed in a future release.
-- gui.execute() has been removed. wx.CallAfter() should be used instead.
-- gui.scriptUI has been removed.
- - For message dialogs, use wx.CallAfter(gui.messageBox, ...).
- - For all other dialogs, real wx dialogs should be used instead.
- - A new gui.runScriptModalDialog() function simplifies using modal dialogs from scripts.
-- Synth drivers can now support boolean settings. See SynthDriverHandler.BooleanSynthSetting.
-- SCons now accepts a certTimestampServer variable specifying the URL of a timestamping server to use to timestamp authenticode signatures. (#1644)
-
-
-= 2011.1.1 =
-This release fixes several security and other important issues found in NVDA 2011.1.
-
-== Bug Fixes ==
-- The Donate item in the NVDA menu is now disabled when running on the logon, lock, UAC and other secure Windows screens, as this is a security risk. (#1419)
-- It is now impossible to copy or paste within NVDA's user interface while on secure desktops (lock screen, UAC screen and windows logon) as this is a security risk. (#1421)
-- In Firefox 4, the move to containing virtual buffer command (NVDA+control+space) now works as it should to escape embedded objects such as Flash content. (#1429)
-- When speaking of command keys is enabled, shifted characters are no longer incorrectly spoken as command keys. (#1422)
-- When speaking of command keys is enabled, pressing space with modifiers other than shift (such as control and alt) is now reported as a command key. (#1424)
-- Logging is now completely disabled when running on the logon, lock, UAC and other secure Windows screens, as this is a security risk. (#1435)
-- In input help mode, Gestures are now logged even if they are not bound to a script (in accordance with the user guide). (#1425)
-
-
-= 2011.1 =
-Highlights of this release include automatic reporting of new text output in mIRC, PuTTY, Tera Term and SecureCRT; support for global plugins; announcement of bullets and numbering in Microsoft Word; additional key bindings for braille displays, including keys to move to the next and previous line; support for several Baum, HumanWare and APH braille displays; and reporting of colors for some controls, including IBM Lotus Symphony text controls.
-
-== New Features ==
-- Colors can now be reported for some controls. Automatic announcement can be configured in the Document Formatting preferences dialog. It can also be reported on demand using the report text formatting command (NVDA+f).
- - Initially, this is supported in standard IAccessible2 editable text controls (such as in Mozilla applications), RichEdit controls (such as in Wordpad) and IBM Lotus Symphony text controls.
-- In virtual buffers, you can now select by page (using shift+pageDown and shift+pageUp) and paragraph (using shift+control+downArrow and shift+control+upArrow). (#639)
-- NVDA now automatically reports new text output in mIRC, PuTTY, Tera Term and SecureCRT. (#936)
-- Users can now add new key bindings or override existing ones for any script in NVDA by providing a single user input gesture map. (#194)
-- Support for global plugins. Global plugins can add new functionality to NVDA which works across all applications. (#281)
-- A small beep is now heard when typing characters with the shift key while capslock is on. This can be turned off by unchecking the related new option in the Keyboard settings dialog. (#663)
-- hard page breaks are now announced when moving by line in Microsoft Word. (#758)
-- Bullets and numbering are now spoken in Microsoft Word when moving by line. (#208)  
-- A command to toggle Sleep mode for the current application (NVDA+shift+s) is now available. Sleep mode (previously known as self voicing mode) disables all screen reading functionality in NVDA for a particular application. Very useful for applications that provide their own speech and or screen reading features. Press this command again to disable Sleep mode.
-- Some additional braille display key bindings have been added. See the Supported Braille Displays section of the User Guide for details. (#209)
-- For the convenience of third party developers, app modules as well as global plugins can now be reloaded without restarting NVDA. Use tools -> Reload plugins in the NVDA menu or NVDA+control+f3. (#544)
-- NVDA now remembers the position you were at when returning to a previously visited web page. This applies until either the browser or NVDA is exited. (#132)
-- Handy Tech braille displays can now be used without installing the Handy Tech universal driver. (#854)
-- Support for several Baum, HumanWare and APH braille displays. (#937)
-- The status bar in Media Player Classic Home Cinema is now recognised.
-- The Freedom Scientific Focus 40 Blue braille display can now be used when connected via bluetooth. (#1345)
-
-
-== Changes ==
-- Position information is no longer reported by default in some cases where it was usually incorrect; e.g. most menus, the Running Applications bar, the Notification Area, etc. However, this can be turned on again by an added option in the Object Presentation settings dialog.
-- Keyboard help has been renamed to input help to reflect that it handles input from sources other than the keyboard.
-- Input Help no longer reports a script's code location via speech and braille as it is cryptic and irrelevant to the user. However, it is now logged for developers and advanced users.
-- When NVDA detects that it has frozen, it continues to intercept NVDA modifier keys, even though it passes all other keys through to the system. This prevents the user from unintentionally toggling caps lock, etc. if they press an NVDA modifier key without realising NVDA has frozen. (#939)
-- If keys are held down after using the pass next key through command, all keys (including key repeats) are now passed through until the last key is released.
-- If an NVDA modifier key is pressed twice in quick succession to pass it through and the second press is held down, all key repeats will now be passed through as well.
-- The volume up, down and mute keys are now reported in input help. This could be helpful if the user is uncertain as to what these keys are.
-- The hotkey for the Review Cursor item in the NVDA Preferences menu has been changed from r to c to eliminate the conflict with the Braille Settings item.
-
-
-== Bug Fixes ==
-- When adding a new speech dictionary entry, the title of the dialog is now "Add dictionary entry" instead of "Edit dictionary entry". (#924)
-- In speech dictionary dialogs, the content of the Regular expression and Case sensitive columns of the Dictionary entries list is now presented in the configured NVDA language instead of always in English.
-- In AIM, position information is now announced in tree views.
-- On sliders in the Voice Settings dialog, up arrow/page up/home now increase the setting and down arrow/page down/end decrease it. Previously, the opposite occurred, which is not logical and is inconsistent with the synth settings ring. (#221)
-- In virtual buffers with screen layout disabled, some extraneous blank lines no longer appear.
-- If an NVDA modifier key is pressed twice quickly but there is an intervening key press, the NVDA modifier key is no longer passed through on the second press.
-- Punctuation keys are now spoken in input help even when speaking of punctuation is disabled. (#977)
-- In the Keyboard Settings dialog, the keyboard layout names are now presented in the configured NVDA language instead of always in English. (#558)
-- Fixed an issue where some items were rendered as empty in Adobe Reader documents; e.g. the links in the table of contents of the Apple iPhone IOS 4.1 User Guide.
-- The "Use currently saved settings on the logon and other secure screens" button in NVDA's General Settings dialog now works if used immediately after NVDA is newly installed but before a secure screen has appeared. Previously, NVDA reported that copying was successful, but it actually had no effect. (#1194)
-- It is no longer possible to have two NVDA settings dialogs open simultaneously. This fixes issues where one open dialog depends on another open dialog; e.g. changing the synthesiser while the Voice Settings dialog is open. (#603)
-- On systems with UAC enabled, the "Use currently saved settings on the logon and other secure screens" button in NVDA's General Settings dialog no longer fails after the UAC prompt if the user's account name contains a space. (#918)
-- In Internet Explorer and other MSHTML controls, NVDA now uses the URL as a last resort to determine the name of a link, rather than presenting empty links. (#633)
-- NVDA no longer ignores the focus  in AOL Instant Messenger 7 menus. (#655)
-- Announce the correct label for errors in the Microsoft Word Spell Check dialog (e.g. Not in dictionary, Grammar error, punctuation). Previously  they were all announced as grammar error. (#883)
-- Typing in Microsoft Word while using a braille display should no longer cause garbled text to be typed, and a rare freeze when pressing a braille routing key in Word documents has been fixed. (#1212) However a limitation is that Arabic text can no longer be read in Word 2003 and below, while using a braille display. (#627)
-- When pressing the delete key in an edit field, the text/cursor on a braille display should now always be updated appropriately to reflect the change. (#947)
-- Changes on dynamic pages in Gecko2 documents (E.g. Firefox 4) while multiple tabs are open are now properly reflected by NVDA. Previously only changes in the first tab were reflected. (Mozilla bug 610985)
-- NVDA can now properly announce the suggestions for grammar and punctuation errors in Microsoft Word spell check dialog. (#704)
-- In Internet Explorer and other MSHTML controls, NVDA no longer presents destination anchors as empty links in its virtual buffer. Instead, these anchors are hidden as they should be. (#1326)
-- Object navigation around and within standard groupbox windows is no longer broken and asymmetrical.
-- In Firefox and other Gecko-based controls, NVDA will no longer get stuck in a subframe if it finishes loading before the outer document.
-- NVDA  now appropriately announces the next character when deleting a character with numpadDelete. (#286)
-- On the Windows XP logon screen, the user name is once again reported when the selected user is changed.
-- Fixed problems when reading text in Windows command consoles with reporting of line numbers enabled.
-- The Elements List dialog for virtual buffers is now usable by sighted users. All controls are visible on screen. (#1321)
-- The list of entries in the Speech Dictionary dialog is now more readable by sighted users. The list is now large enough to show all of its columns on screen. (#90)
-- On ALVA BC640/BC680 braille displays, NVDA no longer disregards display keys that are still held down after another key is released.
-- Adobe Reader X no longer crashes after leaving the untagged document options before the processing dialog appears. (#1218)
-- NVDA now switches to the appropriate braille display driver when you revert to saved configuration. (#1346)
-- The Visual Studio 2008 Project Wizard is read correctly again. (#974)
-- NVDA no longer completely fails to work in applications which contain non-ASCII characters in their executable name. (#1352)
-- When reading by line in AkelPad with word wrap enabled, NVDA no longer reads the first character of the following line at the end of the current line.
-- In the Visual Studio 2005/2008 code editor, NVDA no longer reads the entire text after every typed character. (#975)
-- Fixed the issue where some braille displays weren't cleared properly when NVDA was exited or the display was changed.
-- The initial focus is no longer sometimes spoken twice when NVDA starts. (#1359)
-
-
-== Changes for Developers ==
-- SCons is now used to prepare the source tree and create binary builds, portable archives, installers, etc. See readme.txt at the root of the source distribution for details.
-- The key names used by NVDA (including key maps) have been made more friendly/logical; e.g. upArrow instead of extendedUp and numpadPageUp instead of prior. See the vkCodes module for a list.
-- All input from the user is now represented by an inputCore.InputGesture instance. (#601)
- - Each source of input subclasses the base InputGesture class.
- - Key presses on the system keyboard are encompassed by the keyboardHandler.KeyboardInputGesture class.
- - Presses of buttons, wheels and other controls on a braille display are encompassed by subclasses of the braille.BrailleDisplayGesture class. These subclasses are provided by each braille display driver.
-- Input gestures are bound to ScriptableObjects using the ScriptableObject.bindGesture() method on an instance or an __gestures dict on the class which maps gesture identifiers to script names. See baseObject.ScriptableObject for details.
-- App modules no longer have key map files. All input gesture bindings must be done in the app module itself.
-- All scripts now take an InputGesture instance instead of a key press.
- - KeyboardInputGestures can be sent on to the OS using the send() method of the gesture.
-- To send an arbitrary key press, you must now create a KeyboardInputGesture using KeyboardInputGesture.fromName() and then use its send() method.
-- Locales may now provide an input gesture map file to add new bindings or override existing bindings for scripts anywhere in NVDA. (#810)
- - Locale gesture maps should be placed in locale\LANG\gestures.ini, where LANG is the language code.
- - See inputCore.GlobalGestureMap for details of the file format.
-- The new LiveText and Terminal NVDAObject behaviors facilitate automatic reporting of new text. See those classes in NVDAObjects.behaviors for details. (#936)
- - The NVDAObjects.window.DisplayModelLiveText overlay class can be used for objects which must retrieve text written to the display.
- - See the mirc and putty app modules for usage examples.
-- There is no longer an _default app module. App modules should instead subclass appModuleHandler.AppModule (the base AppModule class).
-- Support for global plugins which can globally bind scripts, handle NVDAObject events and choose NVDAObject overlay classes. (#281) See globalPluginHandler.GlobalPlugin for details.
-- On SynthDriver objects, the available* attributes for string settings (e.g. availableVoices and availableVariants)  are now OrderedDicts keyed by ID instead of lists.
-- synthDriverHandler.VoiceInfo now takes an optional language argument which specifies the language of the voice.
-- SynthDriver objects now provide a language attribute which specifies the language of the current voice.
- - The base implementation uses the language specified on the VoiceInfo objects in availableVoices. This is suitable for most synthesisers which support one language per voice.
-- Braille display drivers have been enhanced to allow buttons, wheels and other controls to be bound to NVDA scripts:
- - Drivers can provide a global input gesture map to add bindings for scripts anywhere in NVDA.
- - They can also provide their own scripts to perform display specific functions.
- - See braille.BrailleDisplayDriver for details and existing braille display drivers for examples.
-- The 'selfVoicing' property on AppModule classes has now been renamed to 'sleepMode'.
-- The app module events event_appLoseFocus and event_appGainFocus have now been renamed to event_appModule_loseFocus and event_appModule_gainFocus, respectivly, in order to make the naming convention consistent with app modules and tree interceptors.
-- All braille display drivers should now use braille.BrailleDisplayDriver instead of braille.BrailleDisplayDriverWithCursor.
- - The cursor is now managed outside of the driver.
- - Existing drivers need only change their class statement accordingly and rename their _display method to display.
-
-
-= 2010.2 =
-Notable features of this release include greatly simplified object navigation; virtual buffers for Adobe Flash content; access to many previously inaccessible controls by retrieving text written to the screen; flat review of screen text; support for IBM Lotus Symphony documents; reporting of table row and column headers in Mozilla Firefox; and significantly improved user documentation.
-
-== New Features ==
-- Navigating through objects with the review cursor has been greatly simplified. The review cursor now excludes objects which aren't useful to the user; i.e. objects only used for layout purposes and unavailable objects.
-- In applications using the Java Access Bridge (including OpenOffice.org), formatting can now be reported in text controls. (#358, #463)
-- When moving the mouse over cells in Microsoft Excel, NVDA will appropriately announce them.
-- In applications using the Java Access Bridge, the text of a dialog is now reported when the dialog appears. (#554)
-- A virtualBuffer can now be used to navigate adobe Flash content. Object navigation and interacting with the controls directly (by turning on focus mode) is still supported. (#453)
-- Editable text controls in the Eclipse IDE, including the code editor, are now accessible. You must be using Eclipse 3.6 or later. (#256, #641)
-- NVDA can now retrieve most text written to the screen. (#40, #643)
- - This allows for reading of controls which do not expose information in more direct/reliable ways.
- - Controls made accessible by this feature include: some menu items which display icons (e.g. the Open With menu on files in Windows XP) (#151), editable text fields in Windows Live applications (#200), the errors list in Outlook Express (#582), the editable text control in TextPad (#605), lists in Eudora, many controls in Australian E-tax and the formula bar in Microsoft Excel.
-- Support for the code editor in Microsoft Visual Studio 2005 and 2008. At least Visual Studio Standard is required; this does not work in the Express editions. (#457)
-- Support for IBM Lotus Symphony documents.
-- Early experimental support for Google Chrome. Please note that Chrome's screen reader support is far from complete and additional work may also be required in NVDA. You will need a recent development build of Chrome to try this.
-- The state of toggle keys (caps lock, num lock and scroll lock) is now displayed in braille when they are pressed. (#620)
-- Help balloons are now displayed in braille when they appear. (#652)
-- Added a driver for the MDV Lilli braille display. (#241)
-- When selecting an entire row or column in Microsoft Excel with the shortcut keys shift+space and control+space, the new selection is now reported. (#759)
-- Table row and column headers can now be reported. This is configurable from the Document Formatting preferences dialog.
- - Currently, this is supported in documents in Mozilla applications such as Firefox (version 3.6.11 and later) and Thunderbird (version 3.1.5 and later). (#361)
-- Introduced commands for flat review: (#58)
- - NVDA+numpad7  switches to flat review, placing the review cursor at the position of the current object, allowing you  to review the screen (or a document if within one) with the text review commands.
- - NVDA+numpad1 moves the review cursor into the object represented by the text at  the position of the review cursor, allowing you to navigate by object from that point.
-- Current NVDA user settings can be  copied to be used on secure Windows screens such as the logon and UAC screens by pressing a button in the General Settings dialog. (#730)
-- Support for Mozilla Firefox 4.
-- Support for Microsoft Internet Explorer 9.
-
-
-== Changes ==
-- The sayAll by Navigator object (NVDA+numpadAdd), navigator object next in flow (NVDA+shift+numpad6) and navigator object previous in flow (NVDA+shift+numpad4) commands have been removed for the time being, due to bugginess and to free up the keys for other possible features.
-- In the NVDA Synthesizer dialog, only the display name of the synthesizer is now listed. Previously, it was prefixed by the driver's name, which is only relevant internally.
-- When in embedded applications or virtual buffers inside another virtualBuffer (e.g. Flash), you can now  press nvda+control+space to move out of the embedded application or virtual buffer to the containing document. Previously nvda+space  was used for this. Now nvda+space is specifically only for toggling brows/focus modes on virtualBuffers.
-- If the speech viewer (enabled under the tools menu) is given the focus (e.g. it was clicked in) new text will not appear in the control until focus is moved away. This allows for selecting the text with greater ease (e.g. for copying).
-- The Log Viewer and Python Console are maximised when activated.
-- When focusing on a worksheet in Microsoft Excel and there is more than one cell selected, the selection range is announced, rather than just the active cell. (#763)
-- Saving configuration and changing of particular sensitive options is now disabled when running on the logon, UAC and other secure Windows screens.
-- Updated eSpeak speech synthesiser to 1.44.03.
-- If NVDA is already running, activating the NVDA shortcut on the desktop (which includes pressing control+alt+n) will restart NVDA.
-- Removed the report text under the mouse checkbox from the Mouse settings dialog and replaced it with an Enable mouse tracking checkbox, which better matches the toggle mouse tracking script (NVDA+m). 
-- Updates to the laptop keyboard layout so that it includes all commands available in the desktop layout and works correctly on non-English keyboards. (#798, #800)
-- Significant improvements and updates to the user documentation, including documentation of the laptop keyboard commands and synchronisation of the Keyboard Commands Quick Reference with the User Guide. (#455)
-- Updated liblouis braille translator to 2.1.1. Notably, this fixes some issues related to Chinese braille as well as characters which are undefined in the translation table. (#484, #499)
-
-
-== Bug Fixes ==
-- In µTorrent, the focused item in the torrents list no longer reports repeatedly or steals focus when a menu is open.
-- In µTorrent, the names of the files in the Torrent Contents list are now reported.
-- In Mozilla applications, focus is now correctly detected when it lands on an empty table or tree.
-- In Mozilla applications, "not checked" is now correctly reported for checkable controls such as checkable table cells. (#571)
-- In Mozilla applications, the text of correctly implemented ARIA dialogs is no longer ignored and will now be reported when the dialog appears. (#630)
-- in Internet Explorer and other MSHTML controls, the ARIA level attribute is now  honoured correctly.
-- In Internet Explorer and other MSHTML controls, the ARIA role is now chosen over other type information to give a much more correct and predictable ARIA experience.
-- Stopped a rare crash in Internet Explorer when navigating through frames or iFrames.
-- In Microsoft Word documents, right-to-left lines (such as Arabic text) can be read again. (#627)
-- Greatly reduced lag when large amounts of text are displayed in a Windows command console on 64-bit systems. (#622)
-- If Skype is already started when NVDA starts, it is no longer necessary to restart Skype to enable accessibility. This may also be true for other applications which check the system screen reader flag.
-- In Microsoft Office applications, NVDA no longer crashes when speak foreground (NVDA+b) is pressed or when navigating some objects on toolbars. (#616)
-- Fixed incorrect speaking of numbers containing a 0 after a separator; e.g. 1,023. (#593)
-- Adobe Acrobat Pro and Reader 9 no longer crash when closing a file or performing certain other tasks. (#613)
-- The selection is now announced when control+a is pressed to select all text in some editable text controls such as in Microsoft Word. (#761)
-- In Scintilla controls (e.g. Notepad++), text is no longer incorrectly selected when NVDA moves the caret such as during say all. (#746)
-- It is again possible to review the contents of cells in Microsoft Excel with the review cursor.
-- NVDA can again read by line in certain problematic textArea fields in Internet Explorer 8. (#467)
-- Windows Live Messenger 2009 no longer exits immediately after it is started while NVDA is running. (#677)
-- In web browsers, It is no longer necessary to press tab to interact with an embedded object (such as Flash content) after pressing enter on the embedded object or returning from another application. (#775)
-- In Scintilla controls (e.g. Notepad++), the beginning of long lines is no longer truncated when it scrolls off the screen. Also, these long lines will be correctly displayed in braille when they are selected.
-- In Loudtalks, it is now possible to access the contact list.
-- The URL of the document and "MSAAHTML Registered Handler" are no longer sometimes spuriously reported in Internet Explorer and other MSHTML controls. (#811)
-- In tree views in the Eclipse IDE, the previously focused item is no longer incorrectly announced when focus moves to a new item.
-- NVDA now functions correctly on a system where the current working directory has been removed from the DLL search path (by setting the CWDIllegalInDllSearch registry entry to 0xFFFFFFFF). Note that this is not relevant to most users. (#907)
-- When the table navigation commands are used outside of a table in Microsoft Word, "edge of table" is no longer spoken after "not in table". (#921)
-- When the table navigation commands cannot move due to being at the edge of a table in Microsoft Word, "edge of table" is now spoken in the configured NVDA language rather than always in English. (#921)
-- In Outlook Express, Windows Mail and Windows Live Mail, the state of the checkboxes in message rules lists is now reported. (#576)
-- The description of message rules can now be read in Windows Live Mail 2010.
-
-
-= 2010.1 =
-This release focuses primarily on bug fixes and improvements to the user experience, including some significant stability fixes.
-
-== New Features ==
-- NVDA no longer fails to start on a system with no audio output devices. Obviously, a braille display or the Silence synthesiser in conjunction with the Speech Viewer will need to be used for output in this case. (#425)
-- A report landmarks checkbox has been added to the Document Formatting settings dialog which allows you to configure whether NVDA should announce landmarks in web documents. For compatibility with the previous release, the option is on by default.
-- If speak command keys is enabled, NVDA will now announce the names of multimedia keys (e.g. play, stop, home page, etc.) on many keyboards when they are pressed. (#472)
-- NVDA now announces the word being deleted when pressing control+backspace in controls that support it. (#491)
-- Arrow keys can now be used in the Web formator window to navigate and read the text. (#452)
-- The entry list in the Microsoft Office Outlook address book is now supported.
-- NVDA better supports embedded editable (design mode) documents in Internet Explorer. (#402)
-- a new script (nvda+shift+numpadMinus) allows you to move the system focus to the current navigator object.
-- New scripts to lock and unlock the left and right mouse buttons. Useful for performing drag and drop operations. shift+numpadDivide to lock/unlock the left, shift+numpadMultiply to lock/unlock the right.
-- New braille translation tables: German 8 dot computer braille, German grade 2, Finnish 8 dot computer braille, Chinese (Hong Kong, Cantonese), Chinese (Taiwan, Manderin). (#344, #369, #415, #450)
-- It is now possible to disable the creation of the desktop shortcut (and thus the shortcut key) when installing NVDA. (#518)
-- NVDA can now use IAccessible2 when present in 64 bit applications. (#479)
-- Improved support for live regions in Mozilla applications. (#246)
-- The NVDA Controller Client API is now provided to allow applications to control NVDA; e.g. to speak text, silence speech, display a message in Braille, etc.
-- Information and error messages are now read in the logon screen in Windows Vista and Windows 7. (#506)
-- In Adobe Reader, PDF interactive forms developed with Adobe LiveCycle are now supported. (#475)
-- In Miranda IM, NVDA now automatically reads incoming messages in chat windows if reporting of dynamic content changes is enabled. Also, commands have been added to report the three most recent messages (NVDA+control+number). (#546)
-- Input text fields are now supported in Adobe Flash content. (#461)
-
-
-== Changes ==
-- The extremely verbose keyboard help message in the Windows 7 Start menu is no longer reported.
-- The Display synth has now been replaced with a new Speech Viewer. To activate it, choose Speech Viewer from the Tools menu. The speech viewer can be used independently of what ever speech synthesizer you are using. (#44)
-- Messages on the braille display will automatically be dismissed if the user presses a key that results in a change such as the focus moving. Previously the message would always stay around for its configured time.
-- Setting whether braille should be tethered to the focus or the review cursor (NVDA+control+t) can now be also set from the braille settings dialog, and is also now saved in the user's configuration.
-- Updated eSpeak speech synthesiser to 1.43.
-- Updated liblouis braille translator to 1.8.0.
-- In virtual buffers, the reporting of elements when moving by character or word has been greatly improved. Previously, a lot of irrelevant information was reported and the reporting was very different to that when moving by line. (#490)
-- The Control key now simply stops speech like other keys, rather than pausing speech. To pause/resume speech, use the shift key.
-- Table row and column counts are no longer announced when reporting focus changes, as this announcement is rather verbose and usually not useful.
-
-
-== Bug Fixes ==
-- NVDA no longer fails to start if UI Automation support appears to be available but fails to initialise for some reason. (#483)
-- The entire contents of a table row is no longer sometimes reported when moving focus inside a cell  in Mozilla applications. (#482)
-- NVDA no longer lags for a long time when expanding tree view items that contain a very large amount of sub-items.
-- When listing SAPI 5 voices, NVDA now tries to detect buggy voices and excludes them from the Voice Settings dialog and synthesiser settings ring. Previously, when there was just one problematic voice, NVDA's SAPI 5 driver would sometimes fail to start.
-- Virtual buffers now honour the report object shortcut keys setting found in the Object Presentation dialog. (#486)
-- In virtual buffers, row/column coordinates are no longer incorrectly read for row and column headers when reporting of tables is disabled.
-- In virtual buffers, row/column coordinates are now correctly read when you leave a table and then re-enter the same table cell without visiting another cell first; e.g. pressing upArrow then downArrow on the first cell of a table. (#378)
-- Blank lines in Microsoft Word documents and  Microsoft HTML edit controls are now shown appropriately on braille displays. Previously NVDA was displaying the current sentence on the display, not the current line for these situations. (#420)
-- Multiple security fixes when running NVDA at Windows logon and on other secure desktops. (#515)
-- The cursor position (caret) is now correctly updated when performing a Say All that goes off the bottom of the screen, in standard Windows edit fields and Microsoft Word documents. (#418)
-- In virtual buffers, text is no longer incorrectly included for images inside links and clickables that are marked as being irrelevant to screen readers. (#423)
-- Fixes to the laptop keyboard layout. (#517)
-- When Braille is tethered to review when you focus on a Dos console window, the review cursor can now properly navigate the text in the console.
-- While working with TeamTalk3 or TeamTalk4 Classic, the VU meter progress bar in the main window is no longer announced as it updates. Also, special characters can be read properly in the incoming chat window.
-- Items are no longer spoken twice in the Windows 7 Start Menu. (#474)
-- Activating same-page links in Firefox 3.6 appropriately moves the cursor in the virtualBuffer to the correct place on the page.
-- Fixed the issue where some text was not rendered in Adobe Reader in certain PDF documents.
-- NVDA no longer incorrectly speaks certain numbers separated by a dash; e.g. 500-1000. (#547)
-- In Windows XP, NVDA no longer causes Internet Explorer to freeze when toggling checkboxes in Windows Update. (#477)
-- When using the in-built eSpeak synthesiser, simultaneous speech and beeps no longer intermittently cause freezes on some systems. This was most noticeable, for example, when copying large amounts of data in Windows Explorer.
-- NVDA no longer announces that a Firefox document has become busy (e.g. due to an update or refresh) when that document is in the background. This also caused the status bar of the foreground application to be spuriously announced.
-- When switching Windows keyboard layouts (with control+shift or alt+shift), the full name of the layout is reported in both speech and braille. Previously it was only reported in speech, and alternative layouts (e.g. Dvorak) were not reported at all.
-- If reporting of tables is disabled, table information is no longer announced when the focus changes.
-- Certain standard tree view controls in 64 bit applications (e.g. the Contents tree view in Microsoft HTML Help) are now accessible. (#473)
-- Fixed some problems with logging of messages containing non-ASCII characters. This could cause spurious errors in some cases on non-English systems. (#581)
-- The information in the About NVDA dialog now appears in the user's configured language instead of always appearing in English. (#586)
-- Problems are no longer encountered when using the synthesiser settings ring after the voice is changed to one which has less settings than the previous voice.
-- In Skype 4.2, contact names are no longer spoken twice in the contact list.
-- Fixed some potentially major memory leaks in the GUI and in virtual buffers. (#590, #591)
-- Work around a nasty bug in some SAPI 4 synthesisers which was causing frequent errors and crashes in NVDA. (#597)
-
-
-= 2009.1 =
-Major highlights of this release include support for 64 bit editions of Windows; greatly improved support for Microsoft Internet Explorer and Adobe Reader documents; support for Windows 7; reading of the Windows logon, control+alt+delete and User Account Control (UAC) screens; and the ability to interact with Adobe Flash and Sun Java content on web pages. There have also been several significant stability fixes and improvements to the general user experience.
-
-== New Features ==
-- Official support for 64 bit editions of Windows! (#309)
-- Added a synthesizer driver for the Newfon synthesizer. Note that this requires a special version of Newfon. (#206)
-- In virtual buffers, focus mode and browse mode can now be reported using sounds instead of speech. This is enabled by default. It can be configured from the Virtual buffers dialog. (#244)
-- NVDA no longer cancels speech when volume control keys are pressed on the keyboard, allowing the user to change the volume and listen to actual results immediately. (#287)
-- Completely rewritten support for Microsoft Internet Explorer and Adobe Reader documents. This support has been unified with the core support used for Mozilla Gecko, so features such as fast page rendering, extensive quick navigation, links list, text selection, auto focus mode and braille support are now available with these documents.
-- Improved support for the date selection control found in the Windows Vista Date / Time properties dialog.
-- improved support for the Modern XP/Vista start menu (specifically the all programs, and places menus). Appropriate level information is now announced.
-- The amount of text that is announced when moving the mouse is now configurable from the Mouse settings dialog. A choice of paragraph, line, word or character can be made.
-- announce spelling errors under the cursor in Microsoft Word.
-- support for the Microsoft Word 2007 spell checker. Partial support may be available for prior Microsoft Word versions.
-- Better support for Windows Live Mail. Plain text messages can now be read and both the plain text and HTML message composers are useable.
-- In Windows Vista, if the user moves to the secure desktop (either because a UAC control dialog appeared, or because control+alt+delete was pressed), NVDA will announce the fact that the user is now on the secure desktop.
-- NVDA can announce text under the mouse within dos console windows.
-- Support for UI Automation via the UI Automation client API available in Windows 7, as well as fixes to improve the experience of NVDA in Windows 7.
-- NVDA can be configured to start automatically after you log on to Windows. The option is in the General Settings dialog.
-- NVDA can read secure Windows screens such as the Windows logon, control+alt+delete and User Account Control (UAC) screens in Windows XP and above. Reading of the Windows logon screen can be configured from the General Settings dialog. (#97)
-- Added a driver for the Optelec ALVA BC6 series braille displays.
-- When browsing web documents, you can now press n and shift+n to skip forward and backward past blocks of links, respectively.
-- When browsing web documents, ARIA landmarks are now reported, and you can move forward and backward through them using d and shift+d, respectively. (#192)
-- The Links List dialog available when browsing web documents has now become an Elements List dialog which can list links, headings and landmarks. Headings and landmarks are presented hierarchically. (#363)
-- The new Elements List dialog contains a "Filter by" field which allows you to filter the list to contain only those items including the text that was typed. (#173)
-- Portable versions of NVDA now look in the 'userConfig' directory inside the NVDA directory, for the user's configuration. Like for the installer version, this keeps the user's configuration separate from NVDA itself.
-- Custom app modules, braille display drivers and synth drivers can now be stored in the user's configuration  directory. (#337)
-- Virtual buffers are now rendered in the background, allowing the user to interact with the system to some extent during the rendering process. The user will be notified that the document is being rendered if it takes longer than a second.
-- If NVDA detects that it has frozen for some reason, it will automatically pass all keystrokes through so that the user has a better chance of recovering the system.
-- Support for ARIA drag and drop in Mozilla Gecko. (#239)
-- The document title and current line or selection is now spoken when you move focus inside a virtual buffer. This makes the behaviour when moving focus into virtual buffers consistent with that for normal document objects. (#210)
-- In virtual buffers, you can now interact with embedded objects (such as Adobe Flash and Sun Java content) by pressing enter on the object. If it is accessible, you can then tab around it like any other application. To return focus to the document, press NVDA+space. (#431)
-- In virtual buffers, o and shift+o move to the next and previous embedded object, respectively.
-- NVDA can now fully access applications running as administrator in Windows Vista and later. You must install an official release of NVDA for this to work. This does not work for portable versions and snapshots. (#397)
-
-
-== Changes ==
-- NVDA no longer announces "NVDA started" when it starts.
-- The startup and exit sounds are now played using NVDA's configured audio output device instead of the Windows default audio output device. (#164)
-- Progress bar reporting has been improved. Most notably you can now configure NVDA to announce via both speech and beeps at the same time.
-- Some generic roles, such as pane, application and frame, are no longer reported on focus unless the control is unnamed.
-- The review copy command (NVDA+f10) copies the text from the start marker up to and including the current review position, rather than excluding the current position. This allows the last character of a line to be copied, which was not previously possible. (#430)
-- the navigatorObject_where script (ctrl+NVDA+numpad5) has been removed. This key combination did not work on some keyboards, nore was the script found to be that useful.
-- the navigatorObject_currentDimentions script has been remapped to NVDA+numpadDelete. The old key combination did not work on some keyboards. This script also now reports the width and height of the object instead of the right/bottom coordinates.
-- Improved performance (especially on netbooks) when many beeps occur in quick succession; e.g. fast mouse movement with audio coordinates enabled. (#396)
-- The NVDA error sound is no longer played in release candidates and final releases. Note that errors are still logged.
-
-
-== Bug Fixes ==
-- When NVDA is run from an 8.3 dos path, but it is installed in the related long path (e.g. progra~1 verses program files) NVDA will correctly  identify that it is an installed copy and properly load the user's settings.
-- speaking the title of the current foreground window with nvda+t now works correctly when in menus.
-- braille no longer shows useless information in its focus context such as unlabeled panes.
-- stop announcing some useless information when the focus changes such as root panes, layered panes and scroll panes in Java or Lotus applications.
-- Make the  keyword search field in Windows Help (CHM) viewer much more usable. Due to buggyness in that control, the current keyword could not be read as it would be continually changing.
-- report correct page numbers in Microsoft Word if the page numbering has been specifically offset in the document.
-- Better support for edit fields found in Microsoft Word dialogs (e.g. the Font dialog). It is now possible  to navigate these controls with the arrow keys.
-- better support for Dos consoles. specifically: NVDA can now read the content of particular consoles it always used to think were blank. Pressing control+break no longer terminates NVDA.
-- On Windows Vista and above, the NVDA installer now starts NVDA with normal user privileges when requested to run NVDA on the finish screen.
-- Backspace is now handled correctly when speaking typed words. (#306)
-- Don't incorrectly report "Start menu" for certain context menus in Windows Explorer/the Windows shell. (#257)
-- NVDA now correctly handles ARIA labels in Mozilla Gecko when there is no other useful content. (#156)
-- NVDA no longer incorrectly enables focus mode automatically for editable text fields which update their value when the focus changes; e.g. http://tigerdirect.com/. (#220)
-- NVDA will now attempt to recover from some situations which would previously cause it to freeze completely. It may take up to 10 seconds for NVDA to detect and recover from such a freeze.
-- When the NVDA language is set to "User default", use the user's Windows  display language setting instead of the Windows locale setting. (#353)
-- NVDA now recognises the existence of controls in AIM 7.
-- The pass key through command no longer gets stuck if a key is held down. Previously, NVDA stopped accepting commands if this occurred and had to be restarted. (#413)
-- The taskbar is no longer ignored when it receives focus, which often occurs when exiting an application. Previously, NVDA behaved as if the focus had not changed at all.
-- When reading text fields in applications which use the Java Access Bridge (including OpenOffice.org), NVDA now functions correctly when reporting of line numbers is enabled.
-- The review copy command (NVDA+f10) gracefully handles the case where it is used on a position before the start marker. Previously, this could cause problems such as crashes in Notepad++.
-- A certain control character (0x1) no longer causes strange eSpeak behaviour (such as changes in volume and pitch) when it is encountered in text. (#437)
-- The report text selection command (NVDA+shift+upArrow) now gracefully reports that there is no selection in objects which do not support text selection.
-- Fixed the issue where pressing the enter key on certain Miranda-IM buttons or links was causing NVDA to freeze. (#440)
-- The current line or selection is now properly respected when spelling or copying the current navigator object.
-- Worked around a Windows bug which was causing garbage to be spoken after the name of link controls in Windows Explorer and Internet Explorer dialogs. (#451)
-- Fixed a problem with the report date and time command (NVDA+f12). Previously, date reporting was truncated on some systems. (#471)
-- Fixed the issue where the system screen reader flag was sometimes inappropriately cleared after interacting with secure Windows screens. This could cause problems in applications which check the screen reader flag, including Skype, Adobe Reader and Jart. (#462)
-- In an Internet Explorer 6 combo box, the active item is now reported when it is changed. (#342)
-
-
-= 0.6p3 =
-
-== New Features ==
-- As Microsoft Excel's formula bar is inaccessible to NVDA, provide an NVDA specific dialog box for editing when the user presses f2 on a cell.
-- Support for formatting in IAccessible2 text controls, including Mozilla applications.
-- Spelling errors can now be reported where possible. This is configurable from the Document Formatting preferences dialog.
-- NVDA can be configured to beep for either all or only visible progress bars. Alternatively, it can be configured to speak progress bar values every 10%.
-- Links can now be identified in richedit controls.
-- The mouse can now be moved to the character under the review cursor in most editable text controls. Previously, the mouse could only be moved to the center of the control.
-- In virtual buffers, the review cursor now reviews the text of the buffer, rather than just the internal text of the navigator object (which is often not useful to the user). This means that you can navigate the virtual buffer hierarchically using object navigation and the review cursor will move to that point in the buffer.
-- Handle some additional states on Java controls.
-- If the title command (NVDA+t) is pressed twice, it spells the title. If pressed thrice, it is copied to the clipboard.
-- Keyboard help now reads the names of modifier keys when pressed alone.
-- Key names announced by keyboard help are now translatable.
-- Added support for the recognized text field in SiRecognizer. (#198)
-- Support for braille displays!
-- Added a command (NVDA+c) to report the text on the Windows clipboard. (#193)
-- In virtualBuffers, if NVDA automatically switches to focus mode, you can use the escape key to switch back to browse mode. NVDA+space can still also be used.
-- In virtual buffers, when the focus changes or the caret is moved, NVDA can automatically switch to focus mode or browse mode as appropriate for the control under the caret. This is configured from the Virtual Buffers dialog. (#157)
-- Rewritten SAPI4 synthesizer driver which replaces the sapi4serotek and sapi4activeVoice drivers and should fix the problems encountered with these drivers.
-- The NVDA application now includes a manifest, which means that it no longer runs in compatibility mode in Windows Vista.
-- The configuration file and speech dictionaries are now saved in the user's application data directory if NVDA was installed using the installer. This is necessary for Windows Vista and also allows multiple users to have individual NVDA configurations.
-- Added support for position information for IAccessible2 controls.
-- Added the ability to copy text to the clipboard using the review cursor. NVDA+f9 sets the start marker to the current position of the review cursor. NVDA+f10 retrieves the text between the start marker and the current position of the review cursor and copies it to the clipboard. (#240)
-- Added support for some edit controls in pinacle tv software.
-- When announcing selected text for long selections (512 characters or more), NVDA now speaks the number of selected characters, rather than speaking the entire selection. (#249)
-
-
-== Changes ==
-- If the audio output device is set to use the Windows default device (Microsoft Sound Mapper), NVDA will now switch to the new default device for eSpeak and tones when the default device changes. For example, NVDA will switch to a USB audio device if it automatically becomes the default device when it is connected.
-- Improve performance of eSpeak with some Windows Vista audio drivers.
-- reporting of links, headings, tables, lists and block quotes can now be configured from the Document Formatting settings dialog. Previously to configure these settings for virtual buffers, the virtual buffer settings dialog would have been used. Now all documents share this configuration.
-- Rate is now the default setting in the speech synthesizer settings ring.
-- Improve the loading and unloading of appModules.
-- The title command (NVDA+t) now only reports the title instead of the entire object. If the foreground object has no name, the application's process name is used.
-- Instead of virtual buffer pass through on and off, NVDA now reports focus mode (pass through on) and browse mode (pass through off).
-- Voices are now stored in the configuration file by ID instead of by index. This makes voice settings more reliable across systems and configuration changes. The voice setting will not be preserved in old configurations and an error may be logged the first time a synthesizer is used. (#19)
-- The level of a tree view item is now announced first if it has changed from the previously focused item for all tree views. Previously, this was only occurring for native Windows (SysTreeView32) tree views.
-
-
-== Bug Fixes ==
-- The last chunk of audio is no longer cut off when using NVDA with eSpeak on a remote desktop server.
-- Fix problems with saving speech dictionaries for certain voices.
-- Eliminate the lag when moving by units other than character (word, line, etc.) towards the bottom of large plain text documents in Mozilla Gecko virtual buffers. (#155)
-- If speak typed words is enabled, announce the word when enter is pressed.
-- Fix some character set issues in richedit documents.
-- The NVDA log viewer now uses richedit instead of just edit to display the log. This improves reading by word with NVDA.
-- Fix some issues related to embedded objects in richedit controls.
-- NVDA now reads page numbers in Microsoft Word. (#120)
-- Fix the issue where tabbing to a checked checkbox in a Mozilla Gecko virtual buffer and pressing space would not announce that the checkbox was being unchecked.
-- Correctly report partially checked checkboxes in Mozilla applications.
-- If the text selection expands or shrinks in both directions, read the selection as one chunk instead of two.
-- When reading with the mouse, text in Mozilla Gecko edit fields should now be read.
-- Say all should no longer cause certain SAPI5 synthesizers to crash.
-- Fixed an issue which meant that text selection changes were not being read in Windows standard edit controls before the first focus change after NVDA was started.
-- Fix mouse tracking in Java objects. (#185)
-- NVDA no longer reports Java tree view items with no children as being collapsed.
-- Announce the object with focus when a Java window comes to the foreground. Previously, only the top-level Java object was announced.
-- The eSpeak synthesizer driver no longer stops speaking completely after a single error.
-- Fix the issue whereby updated voice parameters (rate, pitch, etc.) were not saved when the voice was changed from the synthesizer settings ring.
-- Improved the speaking of typed characters and words.
-- Some new text that was previously not spoken in text console applications (such as some text adventure games) is now spoken.
-- NVDA now ignores focus changes in background windows. Previously, a background focus change could be treated as if the real focus changed.
-- Improved the detection of the focus when leaving context menus. Previously, NVDA often didn't react at all when leaving a context menu.
-- NVDA now announces when the context menu is activated in the Start menu.
-- The classic Start menu is now announced as Start menu instead of Application menu.
-- Improved the reading of alerts such as those encountered in Mozilla Firefox. The text should no longer be read multiple times and other extraneous information will no longer be read. (#248)
-- The text of focusable, read-only edit fields will no longer be included when retrieving the text of dialogs. This fixes, for example, the automatic reading of the entire license agreement in installers.
-- NVDA no longer announces the unselection of text when leaving some edit controls (example: Internet Explorer address bar, Thunderbird 3 email address fields).
-- When opening plain text emails in Outlook Express and Windows Mail, focus is correctly placed in the message ready for the user to read it. Previously the user had to press tab or click on the message in order to use cursor keys to read it.
-- Fixed several major issues with the "Speak command keys" functionality.
-- NVDA can now read text past 65535 characters in standard edit controls (e.g. a large file in Notepad).
-- Improved line reading in MSHTML edit fields (Outlook Express editable messages and Internet Explorer text input fields).
-- NVDA no longer sometimes freezes completely when editing text in OpenOffice. (#148, #180)
-
-
-= 0.6p2 =
-- Improved the default ESpeak voice in NVDA
-- Added a laptop keyboard layout. Keyboard layouts can be configured from NVDA's  Keyboard settings dialog. (#60)
-- Support for grouping items in SysListView32 controls, mainly found in Windows Vista. (#27)
-- Report the checked state of treeview items in SysTreeview32 controls.
-- Added shortcut keys for many of NVDA's configuration dialogs
-- Support for IAccessible2 enabled applications such as Mozilla Firefox when running NVDA from portable media, with out having to register any special Dll files
-- Fix a crash with the virtualBuffers Links List in Gecko applications. (#48)
-- NVDA should no longer crash Mozilla Gecko applications such as Firefox and Thunderbird if NVDA is running with higher privilages than the Mozilla Gecko application. E.g. NVDA is  running as Administrator.
-- Speech dictionaries (previously User dictionaries) now can be either case sensitive or insensitive, and the patterns can optionally be regular expressions. (#39)
-- Whether or not NVDA uses a 'screen layout' mode for virtual buffer documents can now be configured from a settings dialog
-- No longer report anchor tags with no href in Gecko documents as links. (#47)
-- The NVDA find command now remembers what you last searched for, across all applications. (#53)
-- Fix issues where the checked state would not be announced for some checkboxes and radio buttons in virtualBuffers
-- VirtualBuffer pass-through mode is now specific to each document, rather than NVDA globally. (#33)
-- Fixed some sluggishness with focus changes and incorrect speech interuption which sometimes occured when using NVDA on a system that had been on standby or was rather slow
-- Improve support for combo boxes in Mozilla Firefox. Specifically when arrowing around them text isn't repeated, and when jumping out of them, ancestor controls are not announced unnecessarily. Also virtualBuffer commands now work when focused on one  when you are in a virtualBuffer.
-- Improve accuracy of finding the statusbar in many applications. (#8)
-- Added the NVDA interactive Python console tool, to enable developers to look at and manipulate NVDA's internals as it is running
-- sayAll, reportSelection and reportCurrentLine scripts now work properly when in virtualBuffer pass-through mode. (#52)
-- The increase rate and decrease rate scripts have been removed. Users should use the synth settings ring scripts (control+nvda+arrows) or the Voice settings dialog
-- Improve the range and scale of the progress bar beeps
-- Added more quick keys to the new virtualBuffers:  l for list, i for list item, e for edit field, b for button, x for checkbox, r for radio button, g for graphic, q for blockquote, c for combo box, 1 through 6 for respective heading levels, s for separator, m for frame. (#67, #102, #108)
-- Canceling the loading of a new document in Mozilla Firefox now allows the user to keep using the old document's virtualBuffer if the old document hadn't yet really been destroyed. (#63)
-- Navigating by words in virtualBuffers is now more accurate as  words do not accidentally contain text from more than one field. (#70)
-- Improved accuracy of focus tracking and focus updating when navigating in Mozilla Gecko virtualBuffers.
-- Added a findPrevious script (shift+NVDA+f3) for use in new virtualBuffers
-- Improved sluggishness in Mozilla Gecko dialogs (in Firefox and Thunderbird). (#66)
-- Add the ability to view the current log file for NVDA. it can be found in the NVDA menu -> Tools
-- Scripts such as say time and date now take the current language in to account; punctuation and ordering of words now reflects the language
-- The language combo box in NVDA's General settings dialog now shows full language names for ease of use
-- When reviewing text in the current navigator object, the text is always up to date if it changes dynamically. E.g. reviewing the text of a list item in Task Manager. (#15)
-- When moving with the mouse, the current paragraph of text under the mouse is now announced, rather than either all the text in that particular object or just the current word. Also audio coordinates, and announcement of object roles is optional, they are turned off by default
-- Support for reading text with the mouse in Microsoft Word
-- Fixed bug where leaving the menu bar in applications such as Wordpad would cause text selection to not be announced anymore
-- In Winamp, the title of the track is no longer announced again and again when switching tracks, or pausing/resuming/stopping playback.
-- In Winamp,  Added ability to announce state of the shuffle and repeat controls as they are switched. Works in the main window and in the playlist editor
-- Improve the ability to activate particular fields in Mozilla Gecko virtualBuffers. May include clickable graphics, links containing paragraphs, and other weird structures
-- Fixed an initial lag when opening NVDA dialogs on some systems. (#65)
-- Add specific support for the Total Commander application
-- Fix bug in the sapi4serotek driver where the pitch could get locked at a particular value, i.e. stays high after reading a capital letter. (#89)
-- Announce clickable text and other fields as clickable in Mozilla Gecko VirtualBuffers. e.g.  a field which has an onclick HTML attribute. (#91)
-- When moving around Mozilla Gecko virtualBuffers, scroll the current field in to view -- useful so sighted peers have an idea of where the user is up to in the document. (#57)
-- Add basic support for ARIA live region show events in IAccessible2 enabled applications. Useful in the Chatzilla IRC application, new messages will now be read automatically
-- Some slight improvements to help use ARIA enabled web applications,  e.g. Google Docs
-- Stop adding extra blank lines to text when copying it from a virtualBuffer
-- Stop the space key from activating a link in the Links List. Now it can be used like other letters in order to  start typing the name of a particular link you wish to go to
-- The moveMouseToNavigator script (NVDA+numpadSlash) now moves the mouse to the centre of the navigator object, rather than the top left
-- Added scripts to click the left and right mouse buttons (numpadSlash and numpadStar respectively)
-- Improve access to the Windows System Tray. Focus hopefully should no longer seem to keep jumping back to one particular item. Reminder: to get to the System Tray use the Windows command WindowsKey+b. (#10)
-- Improve performance and stop announcing extra text when holding down a cursor key in an edit field and it hits the end
-- Stop the ability for NVDA to make the user wait while particular messages are spoken. Fixes some crashes/freezes with particular speech synthesizers. (#117)
-- Added support for the Audiologic Tts3 speech synthesizer, contribution by Gianluca Casalino. (#105)
-- Possibly improve performance when navigating around documents in Microsoft Word
-- Improved accuracy when reading text of alerts in Mozilla Gecko applications
-- Stop possible crashes when trying to save configuration on non-English versions of Windows. (#114)
-- Add an NVDA welcome dialog. This dialog is designed to provide essential information for new users and allows CapsLock to be configured as an NVDA modifier key. This dialog will be displayed when NVDA is started by default until it is disabled.
-- Fix basic support for Adobe Reader so it is possible to read documents  in  versions 8 and 9
-- Fix some errors that may have occured when holding down keys before NVDA is properly initialized
-- If the user has configured NVDA to save configuration on exit, make sure the configuration is properly saved when shutting down or logging out of  Windows.
-- Added an NVDA logo sound to the beginning of the installer, contributed by Victer Tsaran
-- NVDA, both running in the installer and otherwise, should properly clean up its system tray icon when it exits
-- Labels for standard controls in NVDA's dialogs (such as Ok and cancel buttons) should now show in the language NVDA is set to, rather than just staying in English.
-- NVDA's icon should now be  used for  the NVDA shortcuts in the start menu and on the Desktop, rather than a default application icon.
-- Read cells in MS Excel when moving with tab and shift+tab. (#146)
-- Fix some double speaking in particular lists in Skype.
-- Improved caret tracking in IAccessible2 and Java applications; e.g. in Open Office and Lotus Symphony, NVDA properly waits for the caret to move in documents rather than accidentally reading the wrong word or line at the end of some paragraphs. (#119)
-- Support for AkelEdit controls found in Akelpad 4.0
-- NVDA no longer locks up in Lotus Synphony when moving from the document to the menu bar.
-- NVDA no longer freezes in the Windows XP Add/Remove programs applet when launching an uninstaller. (#30)
-- NVDA no longer freezes when opening Spybot Search and Destroy
-
-
-= 0.6p1 =
-
-== Access to web content with new in-process virtualBuffers (so far for Mozilla Gecko applications including Firefox3 and Thunderbird3) ==
-- Load times have been improved almost by a factor of thirty (you no longer have to wait at all for most web pages to load in to the buffer)
-- Added a links list (NVDA+f7)
-- Improved the find dialog (control+nvda+f) so that it performs a case-insencitive search, plus fixed a few focus issues with that dialog box.
-- It is now possible to select and copy text in the new virtualBuffers
-- By default the new virtualBuffers represent the document in a screen layout (links and controls are not on separate lines unless they really are visually). You can toggle this feature with NVDA+v.
-- It is possible to move by paragraph with control+upArrow and control+downArrow.
-- Improved support for dynamic content
-- Improved over all accuracy of reading lines and fields when arrowing up and down.
-
-
-== Internationalization ==
-- It is now possible to type accented characters that rely on a "dead character", while NVDA is running.
-- NVDA now announces when the keyboard layout is changed (when pressing alt+shift).
-- The announce date and time feature now takes the system's current regional and language options in to account.
-- added czech translation (by Tomas Valusek with help from Jaromir Vit)
-- added vietnamese translation by Dang Hoai Phuc
-- Added Africaans (af_ZA) translation, by Willem van der Walt.
-- Added russian translation by Dmitry Kaslin 
-- Added polish translation by DOROTA CZAJKA and friends.
-- Added Japanese translation by Katsutoshi Tsuji.
-- added Thai translation by Amorn Kiattikhunrat
-- added croatian translation by Mario Percinic and Hrvoje Katic  
-- Added galician translation by Juan C. buno 
-- added ukrainian translation by Aleksey Sadovoy 
-
-
-== Speech ==
-- NVDA now comes packaged with eSpeak 1.33 which contains many improvements, among those are improved languages, named variants, ability to speak faster.
-- The voice settings dialog now allows you to change the variant of a synthesizer if it supports one. Variant is usually a slight variation on the current voice. (eSpeak supports variants).
-- Added the ability to change the inflection of a voice in the voice settings dialog if the current synthesizer supports this. (eSpeak supports inflection).
-- Added the ability to turn off speaking of object position information(e.g. 1 of 4). This option can be found in the Object presentation settings dialog.
-- NVDA can now beep when speaking a capital letter. This can be turned on and off with a check box in the voice settings dialog. Also added a raise pitch for capitals check box to configure whether NVDA should actually do its normal pitch raise for capitals. So now you can have either raise pitch, say cap, or beep, for capitals.
-- Added the ability to pause speech in NVDA (like found in Voice Over for the Mac). When NVDA is speaking something, you can press the control or shift keys to silence speech just like normal, but if you then tap the shift key again (as long as you havn't pressed any other keys) speech will continue from exactly where it left off.
-- Added a virtual synthDriver which outputs text to a window instead of speaking via a speech synthesiser. This should be more pleasant for sighted developers who are not used to speech synthesis but want to know what is spoken by NVDA. There are probably still some bugs, so feedback is most definitely welcome.
-- NVDA no longer by default speaks punctuation, you can enable speaking of punctuation with NVDA+p.
-- eSpeak by default now speaks quite a bit slower, which should make it easier for people who are using eSpeak for the first time, when installing or starting to use NVDA.
-- Added user dictionaries to NVDA. These allow you to make NVDA speak certain text differently. There are three dictionaries: default, voice, and temporary. Entries you add to the default dictionary will happen all the time in NVDA. Voice dictionaries are specific to the current synthesizer and voice you currently have set. And temporary dictionary is  for those times you quickly want to set a rule while you are doing a particular task, but you don't want it to be perminant (it will disappear if you close NVDA). For now the rules are regular expressions, not just normal text.
-- Synthesizers can now use any audio output device on your system, by setting the output device combo box in the Synthesizer dialog before selecting the synthesizer you want.
-
-
-== Performance ==
-- NVDA no longer takes up a huge amount of system memory , when editing messages in mshtml edit controls
-- Improved performance when reviewing text inside many controls that do not actually have a real cursor. e.g. MSN Messenger history window, treeview items, listview items etc.
-- Improved performance in rich edit documents.
-- NVDA should no longer slowly creep up in system memory size for no reason
-- Fixed bugs when  trying to focus on a dos console window more than three or so times. NVDA did have a tendency to completely crash.
-
-
-== Key commands ==
-- NVDA+shift+numpad6 and NVDA+shift+numpad4 allow you to navigate to the next or previous object in flow respectively. This means that you can navigate in an application by only using these two keys with out having to worry about going up by parent, or down to first child as you move around the object hyerarchy. For instance in a web browser such as firefox, you could navigate the document by object, by just using these two keys. If next in flow or previous in flow takes you up and out of an object, or down in to an object, ordered beeps indicate the direction.
-- You can now configure voice settings with out opening the voice settings dialog, by using the Synth Settings Ring. The synth settings ring is a group of voice settings you can toggle through by pressing control+NVDA+right and control+NVDA+left. To change a setting use control+NVDA+up and control+NVDA+down.
-- Added a command to report the current selection in edit fields (NVDA+shift+upArrow).
-- Quite a few NVDA commands that speak text (such as report current line etc) now can spell the text if pressed twice quickly.
-- the capslock, numpad insert and extended insert can all be used as the NVDA modifier key. Also if one of these keys is used, pressing the key twice with out pressing any other keys will send the key through to the operating system, just like you'd pressed the key with out NVDA running. To make one of these keys be the NVDA modifier key, check its checkbox in the Keyboard settings dialog (used to be called the keyboard echo dialog).
-
-
-== Application support ==
-- Improved support for Firefox3 and Thunderbird3 documents. Load times have been improved by almost a factor of thirty, a screen layout is used by default (press nvda+v to toggle between this and no screen layout), a links list (nvda+f7 has been added), the find dialog (control+nvda+f) is now case-insensitive, much better support for dynamic content, selecting and copying text is now possible.
-- In the MSN Messenger and Windows Live Messenger history windows, it is now possible to select and copy text.
-- Improved support for the audacity application
-- Added support for a few edit/text controls in Skype
-- Improved support for Miranda instant messenger application
-- Fixed some focus issues when opening html and plain text messages in Outlook Express. 
-- Outlook express newsgroup message fields are now labeled correctly
-- NVDA can now read the addresses in the Outlook Express message fields (to/from/cc etc)
-- NVDA should be now more accurate at announcing the next message in out look express when deleting a message from the message list.
-
-
-== APIs and toolkits ==
-- Improved object navigation for MSAA objects. If a window has a system menu, title bar, or scroll bars, you can now navigate to them.
-- Added support for the IAccessible2 accessibility API. A part from the ability to announce more control types, this also allows NVDA to access the cursor in applications such as Firefox 3 and Thunderbird 3, allowing you to navigate, select or edit text.
-- Added support for Scintilla edit controls (such controls can be found in Notepad++ or Tortoise SVN).
-- Added support for Java applications (via the Java Access Bridge). This can provide basic support for Open Office (if Java is enabled), and any other stand-alone Java application. Note that java applets with in a web browser may not work yet.
-
-
-== Mouse ==
-- Improved support for reading what is under the mouse pointer as it moves. It is now much faster, and it also now has the ability in some controls such as standard edit fields, Java and IAccessible2 controls, to read the current word, not just the current object. This may be of some used to vision impared people who just want to read a specific bit of text with the mouse.
-- Added a new config option, found in the mouse settings dialog. Play audio when mouse moves, when checked, plays a 40 ms beep each time the mouse moves, with its pitch (between 220 and 1760 hz) representing the y axis, and left/right volume, representing the x axis. This enables a blind person to get a rough idea of where the mouse is on the screen as its being moved. This feature also depends on reportObjectUnderMouse also being turned on. So this means that if you quickly need to disable both beeps and announcing of objects, then just press NVDA+m. The beeps are also louder or softer depending on how bright the screen is at that point.
-
-
-== Object presentation and interaction ==
-- Improved support for most common treeview controls. NVDA now tells you how many items are in the branch when you expand it. It also announces the level when moving in and out of branches. And, it announces the current item number and number of items, according to the current branch, not the entire treeview.
-- Improved what is announced when focus changes as you move around applications or the operating system. Now instead of just hearing the control you land on, you hear information about any controls this control is positioned inside of. For instance if you tab and land on a button inside a groupbox, the groupbox will also get announced.
-- NVDA now tries to speak the message inside many dialog boxes as they appear. This is accurate most of the time, though there are still many dialogs that arn't as good as they could be.
-- Added a report object descriptions checkbox to the object presentation settings dialog. Power users may wish to sometimes uncheck this to stop NVDA announcing a lot of extra descriptions on particular controls,  such as in Java applications.
-- NVDA automatically announces selected text in edit controls when focus moves to them. If there isn't any selected text, then it just announces the current line like usual.
-- NVDA is a lot more careful now when it plays beeps to indicate progress bar changes in applications. It no longer goes crazy in Eclipse applications such as Lotus Notes/Symphony, and Accessibility Probe.
-
-
-== User Interface ==
-- Removed the NVDA interface window, and replaced it with a simple NVDA popup menu.
-- NVDA's user interface settings dialog is now called General Settings. It also contains an extra setting: a combo box to set the log level, for what messages should go to NVDA's log file. Note that NVDA's log file is now called nvda.log not debug.log.
-- Removed the report object group names checkBox from the object presentation settings dialog, reporting of group names now is handled differently.
-
-
-= 0.5 =
-- NVDA now has a built-in synthesizer called eSpeak, developed by Jonathan Duddington.It is very responsive and lite-weight, and has support for many different languages. Sapi synthesizers can still be used, but eSpeak will be used by default.
- - eSpeak does not depend on any special software to be installed, so it can be used with NVDA on any computer, on a USB thumb drive, or anywhere. 
- - For more info on eSpeak, or to find other versions, go to http://espeak.sourceforge.net/.
-- Fix bug where the wrong character was being announced when pressing delete in Internet Explorer / Outlook Express editable panes.
-- Added support for more edit fields in Skype.
-- VirtualBuffers only get loaded when focus is on the window that needs to be loaded. This fixes some problems when the preview pane is turned on in Outlook Express.
-- Added commandline arguments to NVDA:
- - -m, --minimal: do not play startup/exit sounds and do not show the interface on startup if set to do so.
- - -q, --quit: quit any other already running instance of NVDA and then exit
- - -s, --stderr-file fileName: specify where NVDA should place uncaught errors and exceptions
- - -d, --debug-file fileName: specify where NVDA should place debug messages
- - -c, --config-file: specify an alternative configuration file  
- - -h, -help: show a help message listing commandline arguments
-- Fixed bug where punctuation symbols would not be translated to the appropriate language, when using a language other than english, and when speak typed characters was turned on.
-- Added Slovak language files thanks to Peter Vagner 
-- Added a Virtual Buffer settings dialog and a Document Formatting settings dialog, from Peter Vagner.
-- Added French translation thanks to Michel Such 
-- Added a script to toggle beeping of progress bars on and off (insert+u). Contributed by Peter Vagner.
-- Made more messages in NVDA be translatable for other languages. This includes script descriptions when in keyboard help.
-- Added a find dialog to the virtualBuffers (internet Explorer and Firefox). Pressing control+f when on a page brings up a dialog in which you can type some text to find. Pressing enter will then search for this text and place the virtualBuffer cursor on this line. Pressing f3 will also search for the next occurance of the text.
-- When speak typed characters is turned on, more characters should be now spoken. Technically, now ascii characters from 32 to 255 can now be spoken.
-- Renamed some control types for better readability. Editable text is now edit, outline is now tree view and push button is now button.
-- When arrowing around list items in a list, or tree view items in a tree view, the control type (list item, tree view item) is no longer spoken, to speed up navigation.
-- Has Popup (to indicate that a menu has a submenu) is now spoken as submenu.
-- Where some language use control and alt (or altGR) to enter a special character, NVDA now will speak these characters when speak typed characters is on.
-- Fixed some problems with reviewing static text controls.
-- Added Translation for Traditional Chinese, thanks to Coscell Kao.
-- Re-structured an important part of the NVDA code, which should now fix many issues with NVDA's user interface (including settings dialogs).
-- Added Sapi4 support to NVDA. Currently there are two sapi4 drivers, one based on code contributed by Serotek Corporation, and one using the ActiveVoice.ActiveVoice com Interface. Both these drivers have issues, see which one works best for you.
-- Now when trying to run a new copy of NVDA while an older copy is still running will cause the new copy to just exit. This fixes a major problem where running multiple copies of NVDA makes your system very unusable.
-- Renamed the title of the NVDA user interface from NVDA Interface to NVDA. 
-- Fixed a bug in Outlook Express where pressing backspace at the start of an editable message would cause an error.
-- Added patch from Rui Batista that adds a script to report the current battery status on laptops (insert+shift+b).
-- Added a synth driver called Silence. This is a synth driver that does not speak anything, allowing NVDA to stay completely silent at all times. Eventually this could be used along with Braille support, when we have it.
-- Added capitalPitchChange setting for synthesizers thanks to J.J. Meddaugh
-- Added patch from J.J. Meddaugh that makes the toggle report objects under mouse script more like the other toggle scripts (saying on/off rather than changing the whole statement).
-- Added spanish translation (es) contributed by Juan C. buo.
-- Added Hungarian language file from Tamas Gczy.
-- Added Portuguese language file from Rui Batista.
-- Changing the voice in the voice settings dialog now sets the rate, pitch and volume sliders to the new values according to the synthesizer, rather than forcing the synthesizer to be set to the old values. This fixes issues where a synth like eloquence or viavoice seems to speek at a much faster rate than all other synths.
-- Fixed a bug where either speech would stop, or NVDA would entirely crash, when in a Dos console window.
-- If support for a particular language exists, NVDA now automatically can show its interface and speak its messages in the language Windows is set to. A particular language can still be chosen manualy from the user interface settings dialog as well.
-- Added script 'toggleReportDynamicContentChanges' (insert+5). This toggles whether new text, or other dynamic changes should be automatically announced. So far this only works in Dos Console Windows.
-- Added script 'toggleCaretMovesReviewCursor' (insert+6). This toggles whether the review cursor should be automatically repositioned when the system caret moves. This is useful in Dos console windows when trying to read information as the screen is updating.
-- Added script 'toggleFocusMovesNavigatorObject' (insert+7). This toggles whether the navigator object is repositioned on the object with focus as it changes.
-- Added some documentation translated in to various languages. So far there is French, Spannish and Finish.
-- Removed some developer documentation from the binary distribution of NVDA, it is only now in the source version.
-- Fixed a possible bug in Windows Live Messanger and MSN Messenger where arrowing up and down the contact list would cause errors.
-- New messages are now automatically spoken when in a conversation using Windows Live Messenger. (only works for English versions so far)
-- The history window in a Windows Live Messenger conversation can now be read by using the arrow keys. (Only works for English versions so far) 
-- Added script 'passNextKeyThrough' (insert+f2). Press this key, and then the next key pressed will be passed straight through to Windows. This is useful if you have to press a certain key in an application but NVDA uses that key for something else.
-- NVDA no longer freezes up for more than a minute when opening very large documents in MS Word.
-- Fixed a bug where moving out of a table in MS Word, and then moving back in, caused the current row/column numbers not to be spoken if moving back in to exactly the same cell.
-- When starting NVDA with a synthesizer that doesn't exist, or is not working, the sapi5 synth will try and be loaded in stead, or if sapi5 isn't working, then speech will be set to silence.
-- Increasing and decreasing rate scripts can no longer take the rate above 100 or below 0.
-- If there is an error with a language when choosing it in the User Interface Settings dialog, a message box will alert the user to the fact.
-- NVDA now asks if it should save configuration and restart if the user has just changed the language in the User Interface Settings Dialog. NVDA must be restarted for the language change to fully take effect.
-- If a synthesizer can not be loaded, when choosing it from the synthesizer dialog, a message box alerts the user to the fact.
-- When loading a synthesizer for the first time, NVDA lets the synthesizer choose the most suitable voice, rate and pitch parameters, rather than forcing it to defaults it thinks are ok. This fixes a problem where Eloquence and Viavoice sapi4 synths start speaking way too fast for the first time.
-
+﻿What's New in NVDA
+
+
+%!includeconf: ../changes.t2tconf
+
+= 2013.2 =
+
+== New Features ==
+- Support for the Chromium Embedded Framework, which is a web browser control used in several applications. (#3108)
+- New eSpeak voice variant: Iven3.
+- In Skype, new chat messages are reported automatically while the conversation is focused. (#2298)
+- Support for Tween, including reporting of tab names and less verbosity when reading tweets.
+- You can now disable displaying of NVDA messages on a braille display by setting the message timeout to 0 in the Braille Settings dialog. (#2482)
+- In the Add-ons Manager, there is now a Get Add-ons button to open the NVDA Add-ons web site where you can browse and download available add-ons. (#3209)
+- In the NVDA Welcome dialog which always appears the first time you run NVDA, you can now specify whether NVDA starts automatically after you log on to Windows. (#2234)
+- Sleep mode is automatically enabled when using Dolphin Cicero. (#2055)
+- The Windows x64 version of Miranda IM/Miranda NG is now supported. (#3296)
+- Search suggestions in the Windows 8.1 Start Screen are automatically reported. (#3322)
+
+
+== Changes ==
+- Performing a single finger flick left or right when in object mode now moves previous or next through a flattened view of the object navigation hierarchy. Use 2-finger flick left and right to perform the original previous/next object limited to the current hierarchycal level.
+
+
+== Bug Fixes ==
+- Activating an object now announces the action before the activation, rather than the action after the activation (e.g. expand when expanding rather than collapse). (#2982)
+- More accurate reading and cursor tracking in  various input fields for recent versions of Skype, such as chat and search fields. (#1601, #3036)
+- In the Skype recent conversations list, the number of new events is now read for each conversation if relevant. (#1446)
+- Improvements to cursor tracking and reading order for right-to-left text from the screen. E.g. Editing Arabic text in  Microsoft Excel. (#1601) 
+- quick navigation to buttons and form fields will now locate links marked as buttons for accessibility purposes in Internet Explorer. (#2750)
+- In browse mode, the content inside tree views is no longer rendered, as a flattened representation isn't useful. You can press enter on a tree view to interact with it in focus mode. (#3023)
+- Pressing alt+downArrow or alt+upArrow to expand a combo box while in focus mode no longer incorrectly switches to browse mode. (#2340)
+- in Internet Explorer 10, table cells no longer activate focus mode, unless they have been explicitly made focusable by the web author (#3248)
+- NVDA no longer fails to start if the system time is earlier than the last check for an update. (#3260)
+- If a progress bar is shown on a braille display, the braille display is updated when the progress bar changes. (#3258)
+- In browse mode in Mozilla applications, table captions are no longer rendered twice. In addition, the summary is rendered when there is also a caption. (#3196)
+- When changing input languages in Windows 8, NVDA now speaks the correct language rather than the one previous.
+- NVDA now announces IME conversion mode changes in Windows 8.
+- NVDA no longer announces garbage on the Desktop when the Google Japanese or Atok IME input methods are in use. (#3234)
+- In Windows 7 and above, NVDA no longer inappropriately announces speech recognition or touch input as a keyboard language change.
+- In Scintilla controls, lines are now reported correctly when word wrap is enabled. (#885)
+- In Mozilla applications, the name of read-only list items is now correctly reported; e.g. when navigating tweets in focus mode on twitter.com. (#3327)
+
+
+== Changes for Developers ==
+- windowUtils.findDescendantWindow has been added to search for a descendant window (HWND) matching the specified visibility, control ID and/or class name.
+- The remote Python console no longer times out after 10 seconds while waiting for input. (#3126)
+
+
+= 2013.1.1 =
+
+== Bug Fixes ==
+- Correct characters are produced when typing in NVDA's own user interface while using a Korean or Japanese input method while it is the default method. (#2909)
+- In Internet Explorer and other MSHTML controls, fields marked as containing an invalid entry are now handled correctly. (#3256)
+
+
+= 2013.1 =
+Highlights of this release include a more intuitive and consistent laptop keyboard layout; basic support for Microsoft PowerPoint; support for long descriptions in web browsers; and support for input of computer braille for braille displays which have a braille keyboard.
+
+== Important ==
+
+=== New Laptop Keyboard Layout ===
+The laptop keyboard layout has been completely redesigned in order to make it more intuitive and consistent.
+The new layout uses the arrow keys in combination with the NVDA key and other modifiers for review commands.
+
+Please note the following changes to commonly used commands:
+|| Name | Key |
+| Say all | NVDA+a |
+| Read current line | NVDA+l |
+| Read current text selection | NVDA+shift+s |
+| Report status bar | NVDA+shift+end |
+In addition, among other changes, all of the object navigation, text review, mouse click and synth settings ring commands have changed.
+Please see the [Commands Quick Reference keyCommands.html] document for the new keys.
+
+
+== New Features ==
+- Basic support for editing and reading Microsoft PowerPoint presentations. (#501)
+- Basic support for reading and writing messages in Lotus Notes 8.5. (#543)
+- Support for automatic language switching when reading documents in Microsoft Word. (#2047) 
+- In Browse mode for MSHTML (e.g. Internet Explorer) and Gecko (e.g. Firefox), the existance of long descriptions are now announced. It's also possible to open the long description in a new window by pressing NVDA+d. (#809)
+- Notifications in Internet Explorer 9 and above are now spoken (such as content blocking or file downloads). (#2343)
+- Automatic reporting of table row and column headers is now supported for browse mode documents in Internet Explorer and other MSHTML controls. (#778)
+- New language: Aragonese, Irish
+- New braille translation tables: Danish grade 2, Korean grade 1. (#2737)
+- Support for braille displays connected via bluetooth on a computer running the Bluetooth Stack for Windows by Toshiba. (#2419)
+- Support for port selection when using Freedom Scientific displays (Automatic, USB or Bluetooth).
+- Support for the BrailleNote family of notetakers from HumanWare when acting as a braille terminal for a screen reader. (#2012)
+- Support for older models of Papenmeier BRAILLEX braille displays. (#2679)
+- Support for input of computer braille for braille displays which have a braille keyboard. (#808)
+- New keyboard settings that allow  the choice for whether NVDA should interrupt speech for typed characters and/or the Enter key. (#698)
+- Support for several browsers based on Google Chrome: Rockmelt, BlackHawk, Comodo Dragon and SRWare Iron. (#2236, #2813, #2814, #2815)
+
+
+== Changes ==
+- Updated liblouis braille translator to 2.5.2. (#2737)
+- The laptop keyboard layout has been completely redesigned in order to make it more intuitive and consistent. (#804)
+- Updated eSpeak speech synthesizer to 1.47.11. (#2680, #3124, #3132, #3141, #3143, #3172)
+
+
+== Bug Fixes ==
+- The quick navigation keys for jumping to the next or previous separator in Browse Mode now work in Internet Explorer and other MSHTML controls. (#2781)
+- If NVDA falls back to eSpeak or no speech due to the configured speech synthesizer failing when NVDA starts, the configured choice is no longer automatically set to the fallback synthesizer. This means that now, the original synthesizer will be tried again next time NVDA starts. (#2589)
+- If NVDA falls back to no braille due to the configured braille display failing when NVDA starts, the configured display is no longer automatically set to no braille. This means that now, the original display will be tried again next time NVDA starts. (#2264)
+- In browse mode in Mozilla applications, updates to tables are now rendered correctly. For example, in updated cells, row and column coordinates are reported and table navigation works as it should. (#2784)
+- In browse mode in web browsers, certain clickable unlabelled graphics which weren't previously rendered are now rendered correctly. (#2838)
+- Earlier and newer versions of SecureCRT are now supported. (#2800)
+- For input  methods such as Easy Dots IME under XP, the reading string is now correctly reported.
+- The candidate list in the Chinese Simplified Microsoft Pinyin input method under Windows 7 is now correctly read when changing pages with left and right arrow, and when first opening it with Home.
+- When custom symbol pronunciation information is saved, the advanced "preserve" field is no longer removed. (#2852)
+- When disabling automatic checking for updates, NVDA no longer has to be restarted in order for the change to fully take effect.
+- NVDA no longer fails to start if an add-on cannot be removed due to its directory currently being in use by another application. (#2860)
+- Tab labels in DropBox's preferences dialog can now be seen with Flat Review.
+- If the input language is changed to something other than the default, NVDA now detects keys correctly for commands and input help mode.
+- For languages such as German where the + (plus) sign is a single key on the keyboard, it is now possible to bind commands to it by using the word "plus". (#2898)
+- In Internet Explorer and other MSHTML controls, block quotes are now reported where appropriate. (#2888)
+- The HumanWare Brailliant BI/B series braille display driver can now be selected when the display is connected via Bluetooth but has never been connected via USB.
+- Filtering elements in the Browse Mode Elements list with uppercase filter text now returns case-insensitive results just like lowercase rather than nothing at all. (#2951)
+- In Mozilla browsers, browse mode can again be used when Flash content is focused. (#2546)
+- When using a contracted braille table and expand to computer braille for the word at the cursor is enabled, the braille cursor is now positioned correctly when located after a word wherein a character is represented by multiple braille cells (e.g. capital sign, letter sign, number sign, etc.). (#2947)
+- Text selection is now correctly shown on a braille display in applications such as Microsoft word 2003 and Internet Explorer edit controls.
+- It is again possible to select text in a backward direction in Microsoft Word while Braille is enabled.
+- When reviewing,  backspacing or deleting characters  In Scintilla edit controls, NVDA correctly announces multibyte characters. (#2855)
+- NVDA will no longer fail to install when the user's profile path contains certain multibyte characters. (#2729)
+- Reporting of groups for List View controls (SysListview32) in 64-bit applications no longer causes an error.
+- In browse mode in Mozilla applications, text content is no longer incorrectly treated as editable in some rare cases. (#2959)
+- In IBM Lotus Symphony and OpenOffice, moving the caret now moves the review cursor if appropriate.
+- Adobe Flash content is now accessible in Internet Explorer in Windows 8. (#2454)
+- Fixed Bluetooth support for Papenmeier Braillex Trio. (#2995)
+- Fixed inability to use certain Microsoft Speech API version 5 voices such as Koba Speech 2 voices. (#2629)
+- In applications using the Java Access Bridge, braille displays are now updated correctly when the caret moves in editable text fields . (#3107)
+- Support the form landmark in browse mode documents that support landmarks. (#2997) 
+- The eSpeak synthesizer driver now handles reading by character more appropriately (e.g. announcing a foreign letter's name or value rather than just its sound or generic name). (#3106)
+- NVDA no longer fails to copy user settings for use on logon and other secure screens when the user's profile path contains non-ASCII characters. (#3092)
+- NVDA no longer freezes when using Asian character input in some .NET applications. (#3005)
+- it is now possible to use browse mode for pages in Internet Explorer 10 when in standards mode; e.g. www.gmail.com login page. (#3151)
+
+
+== Changes for Developers ==
+- Braille display drivers can now support manual port selection. (#426)
+ - This is most useful for braille displays which support connection via a legacy serial port.
+ - This is done using the getPossiblePorts class method on the BrailleDisplayDriver class.
+- Braille input from braille keyboards is now supported. (#808)
+ - Braille input is encompassed by the brailleInput.BrailleInputGesture class or a subclass thereof.
+ - Subclasses of braille.BrailleDisplayGesture (as implemented in braille display drivers) can also inherit from brailleInput.BrailleInputGesture. This allows display commands and braille input to be handled by the same gesture class.
+- You can now use comHelper.getActiveObject to get an active COM object from a normal process when NVDA is running with the UIAccess privilege. (#2483)
+
+
+= 2012.3 =
+Highlights of this release include support for Asian character input; experimental support for touch screens on Windows 8; reporting of page numbers and improved support for tables in Adobe Reader; table navigation commands in focused table rows and Windows list-view controls; support for several more braille displays; and reporting of row and column headers in Microsoft Excel.
+
+== New Features ==
+- NVDA can now support Asian character input using IME and text service input methods in all applications, Including:
+ - Reporting and navigation of candidate lists;
+ - Reporting and navigation of composition strings; and
+ - Reporting of reading strings.
+- The presence of underline and strikethrough is now reported in Adobe Reader documents. (#2410)
+- When the Windows Sticky Keys function is enabled, the NVDA modifier key will now behave like other modifier keys. This allows you to use the NVDA modifier key without needing to hold it down while you press other keys. (#230)
+- Automatic reporting of column and row headers is now supported in Microsoft Excel. Press NVDA+shift+c to set the row containing column headers and NVDA+shift+r to set the column containing row headers. Press either command twice in quick succession to clear the setting. (#1519)
+- Support for HIMS Braille Sense, Braille EDGE and SyncBraille braille displays. (#1266, #1267)
+- When Windows 8 Toast notifications appear, NVDA will report them if reporting of help balloons is enabled. (#2143)
+- Experimental support for Touch screens on Windows 8, including:
+ - Reading text directly under your finger while moving it around
+ - Many gestures for performing object navigation, text review, and other NVDA commands.
+- Support for VIP Mud. (#1728)
+- In Adobe Reader, if a table has a summary, it is now presented. (#2465)
+- In Adobe Reader, table row and column headers can now be reported. (#2193, #2527, #2528)
+- New languages: Amharic, Korean, Nepali, Slovenian.
+- NVDA can now read auto complete suggestions when entering email addresses in Microsoft Outlook 2007. (#689)
+- New eSpeak voice variants: Gene, Gene2. (#2512)
+- In Adobe Reader, page numbers can now be reported. (#2534)
+ - In Reader XI, page labels are reported where present, reflecting changes to page numbering in different sections, etc. In earlier versions, this is not possible and only sequential page numbers are reported.
+- It is now possible to reset NVDA's configuration to factory defaults either by pressing NVDA+control+r three times quickly or by choosing Reset to Factory Defaults from the NVDA menu. (#2086)
+- Support for the Seika Version 3, 4 and 5 and Seika80 braille displays from Nippon Telesoft. (#2452)
+- The first and last top routing buttons on Freedom Scientific PAC Mate and Focus Braille displays can now be used to scroll  backward and forward. (#2556)
+- Many more features are supported on Freedom Scientific Focus Braille displays such as advance bars, rocker bars and certain dot combinations for common actions. (#2516)
+- In applications using IAccessible2 such as Mozilla applications, table row and column headers can now be reported outside of browse mode. (#926)
+- Preliminary support for the document control in Microsoft Word 2013. (#2543)
+- Text alignment can now be reported in applications using IAccessible2 such as Mozilla applications. (#2612)
+- When a table row or standard Windows list-view control with multiple columns is focused, you can now use the table navigation commands to access individual cells. (#828)
+- New braille translation tables: Estonian grade 0, Portuguese 8 dot computer braille, Italian 6 dot computer braille. (#2319, #2662)
+- If NVDA is installed on the system, directly opening an NVDA add-on package (e.g. from Windows Explorer or after downloading in a web browser) will install it into NVDA. (#2306)
+- Support for newer models of Papenmeier BRAILLEX braille displays. (#1265)
+- Position information (e.g. 1 of 4) is now reported for Windows Explorer list items on Windows 7 and above. This also includes any UIAutomation controls that support the itemIndex and itemCount custom properties. (#2643)
+
+
+== Changes ==
+- In the NVDA Review Cursor preferences dialog, the Follow keyboard focus option has been renamed to Follow system focus for consistency with terminology used elsewhere in NVDA.
+- When braille is tethered to review and the cursor is on an object which is not a text object (e.g. an editable text field), cursor routing keys will now activate the object. (#2386)
+- The Save Settings On Exit option is now on by default for new configurations.
+- When updating a previously installed copy of NVDA, the desktop shortcut key is no longer forced back to control+alt+n if it was manually changed to something different by the user. (#2572)
+- The add-ons list in the Add-ons Manager now shows the package name before its status. (#2548)
+- If installing the same or another version of a currently installed add-on, NVDA will ask if you wish to update the add-on, rather than just showing an error and aborting installation. (#2501)
+- Object navigation commands (except the report current object command) now report with less verbosity. You can still obtain the extra information by using the report current object command. (#2560)
+- Updated liblouis braille translator to 2.5.1. (#2319, #2480, #2662, #2672)
+- The NVDA Key Commands Quick Reference document has been renamed to Commands Quick Reference, as it now includes touch commands as well as keyboard commands.
+- The Elements list in Browse mode will now remember the last element type shown (e.g. links, headings or landmarks) each time the dialog is shown within the same session of NVDA. (#365)
+- Most Metro apps in Windows 8 (e.g. Mail, Calendar) no longer activate Browse Mode for the entire app.
+- Updated Handy Tech BrailleDriver COM-Server to 1.4.2.0.
+
+
+== Bug Fixes ==
+- In Windows Vista and later, NVDA no longer incorrectly treats the Windows key as being held down when unlocking Windows after locking it by pressing Windows+l. (#1856)
+- In Adobe Reader, row headers are now correctly recognised as table cells; i.e. coordinates are reported and they can be accessed using table navigation commands. (#2444)
+- In Adobe Reader, table cells spanning more than one column and/or row are now handled correctly. (#2437, #2438, #2450)
+- The NVDA distribution package now checks its integrity before executing. (#2475)
+- Temporary download files are now removed if downloading of an NVDA update fails. (#2477)
+- NVDA will no longer freeze when it is running as an administrator while copying the user configuration to the system configuration (for use on Windows logon and other secure screens). (#2485)
+- Tiles on the Windows 8 Start Screen are now presented better in speech and braille. The name is no longer repeated, unselected is no longer reported on all tiles, and live status information is presented  as the description of the tile (e.g. current temperature for the Weather tile).
+- Passwords are no longer announced when reading password fields in Microsoft Outlook and other standard edit controls that are marked as protected. (#2021)
+- In Adobe Reader, changes to form fields are now correctly reflected in browse mode. (#2529)
+- Improvements to support for the Microsoft Word Spell Checker, including more accurate reading of the current spelling error, and the ability to support the spell checker when running an Installed copy of NVDA on Windows Vista or higher.
+- Add-ons which include files containing non-English characters can now be installed correctly in most cases. (#2505)
+- In Adobe Reader, the language of text is no longer lost when it is updated or scrolled to. (#2544)
+- When installing an add-on, the confirmation dialog now correctly shows the localized name of the add-on if available. (#2422)
+- In applications using UI Automation (such as .net and Silverlight applications), the calculation of numeric values for controls such as sliders has been corrected. (#2417)
+- The configuration for reporting of progress bars is now honoured for the indeterminate progress bars displayed by NVDA when installing, creating a portable copy, etc. (#2574)
+- NVDA commands can no longer be executed from a braille display while a secure Windows screen (such as the Lock screen) is active. (#2449)
+- In browse mode, braille is now updated if the text being displayed changes. (#2074)
+- When on a secure Windows screen such as the Lock screen, messages from applications speaking or displaying braille directly via NVDA are now ignored.
+- In Browse mode, it is no longer possible to  fall off the bottom of the document with the right arrow key when on the final character, or by jumping to the end of a container when that container is the last item in the document. (#2463)
+- Extraneous content is no longer incorrectly included when reporting the text of dialogs in web applications (specifically, ARIA dialogs with no aria-describedby attribute). (#2390)
+- NVDA no longer incorrectly reports or locates certain edit fields in MSHTML documents (e.g. Internet Explorer), specifically where an explicit ARIA role has been used by the web page author. (#2435)
+- The backspace key is now handled correctly when speaking typed words in Windows command consoles. (#2586)
+- Cell coordinates in Microsoft Excel are now shown again in Braille.
+- In Microsoft Word, NVDA no longer leaves you stuck on a paragraph with list formatting when trying to navigate out over a bullet or number with left arrow or control + left arrow. (#2402)
+- In browse mode in Mozilla applications, the items in certain list boxes (specifically, ARIA list boxes) are no longer incorrectly rendered.
+- In browse mode in Mozilla applications, certain controls that were rendered with an incorrect label or just whitespace are now rendered with the correct label.
+- In browse mode in Mozilla applications, some extraneous whitespace has been eliminated.
+- In browse mode in web browsers, certain graphics that are explicitly marked as presentational (specifically, with an alt="" attribute) are now correctly ignored.
+- In web browsers, NVDA now hides content which is marked as hidden from screen readers (specifically, using the aria-hidden attribute). (#2117)
+- Negative currency amounts (e.g. -$123) are now correctly spoken as negative, regardless of symbol level. (#2625)
+- During say all, NVDA will no longer incorrectly revert to the default language where a line does not end a sentence. (#2630)
+- Font information is now correctly detected in Adobe Reader 10.1 and later. (#2175)
+- In Adobe Reader, if alternate text is provided, only that text will be rendered. Previously, extraneous text was sometimes included. (#2174)
+- Where a document contains an application, the content of the application is no longer included in browse mode. This prevents unexpectedly moving inside the application when navigating. You can interact with the application in the same way as for embedded objects. (#990)
+- In Mozilla applications, the value of spin buttons is now correctly reported when it changes. (#2653)
+- Updated support for Adobe Digital Editions so that it works in version 2.0. (#2688)
+- Pressing NVDA+upArrow while on a combo box in Internet Explorer and other MSHTML documents will no longer incorrectly read all items. Rather, just the active item will be read. (#2337)
+- Speech dictionaries will now properly save when using a number (#) sign within the pattern or replacement fields. (#961)
+- Browse mode for MSHTML documents (e.g. Internet Explorer) now correctly displays visible content contained within hidden content (specifically, elements with a style of visibility:visible inside an element with style visibility:hidden). (#2097)
+- Links in Windows XP's Security Center no longer report random junk after their names. (#1331)
+- UI Automation text controls (e.g.  the search field in the Windows 7 Start Menu) are now  correctly announced when moving the mouse over them rather than staying silent.
+- Keyboard layout changes are no longer reported during say all, which was particularly problematic for multilingual documents including Arabic text. (#1676)
+- The entire content of some UI Automation editable text controls (e.g. the Search Box in the Windows 7/8 Start Menu) is no longer announced every time it changes.
+- When moving between groups on the Windows 8 start screen, unlabeled groups no longer announce their first tile as the name of the group. (#2658)
+- When opening the Windows 8 start screen, the focus is correctly placed on the first tile, rather than jumping to the root of the start screen which can confuse navigation. (#2720)
+- NVDA will no longer fail to start when the user's profile path contains certain multibyte characters. (#2729)
+- In browse mode in Google Chrome, the text of tabs is now rendered correctly.
+- In browse mode, menu buttons are now reported correctly.
+- In OpenOffice.org/LibreOffice Calc, reading spreadsheet cells now works correctly. (#2765)
+- NVDA can again function in the Yahoo! Mail message list when used from Internet Explorer. (#2780)
+
+
+== Changes for Developers ==
+- Previous log file is now copied to nvda-old.log on NVDA initialization. Therefore, if NVDA crashes or is restarted, logging information from that session is still accessible for inspection. (#916)
+- Fetching the role property in chooseNVDAObjectOverlayClasses no longer causes the role to be incorrect and thus not reported on focus for certain objects such as Windows command consoles and Scintilla controls. (#2569)
+- The NVDA Preferences, Tools and Help menus are now accessible as attributes on gui.mainFrame.sysTrayIcon named preferencesMenu, toolsMenu and helpMenu, respectively. This allows plugins to more easily add items to these menus.
+- The navigatorObject_doDefaultAction script in globalCommands has been renamed to review_activate.
+- Gettext message contexts are now supported. This allows multiple translations to be defined for a single English message depending on the context. (#1524)
+ - This is done using the pgettext(context, message) function.
+ - This is supported for both NVDA itself and add-ons.
+ - xgettext and msgfmt from GNU gettext must be used to create any PO and MO files. The Python tools do not support message contexts.
+ - For xgettext, pass the --keyword=pgettext:1c,2 command line argument to enable inclusion of message contexts.
+ - See http://www.gnu.org/software/gettext/manual/html_node/Contexts.html#Contexts for more information.
+- It is now possible to access built-in NVDA modules where they have been overridden by third party modules. See the nvdaBuiltin module for details.
+- Add-on translation support can now be used within the add-on installTasks module. (#2715)
+
+
+= 2012.2.1 =
+This release addresses  several potential security issues (by upgrading Python to 2.7.3).
+
+
+= 2012.2 =
+Highlights of this release include an in-built installer and  portable  creation feature, automatic updates, easy management of new NVDA add-ons, announcement of graphics in Microsoft Word, support for Windows 8 Metro style apps, and several important bug fixes. 
+
+== New Features ==
+- NVDA can now automatically check for, download and install updates. (#73)
+- Extending NVDA's functionality  has been made easier with the addition of an Add-ons Manager (found under Tools in the NVDA menu) allowing you to install and uninstall new NVDA add-on packages (.nvda-addon files) containing plugins and drivers. Note the Add-on manager does not show older custom plugins and drivers manually copied in to your configuration directory. (#213)
+- Many more common NVDA features now work in Windows 8 Metro style apps when using an installed release  of NVDA, including speaking of typed characters, and browse mode for web documents (includes support for metro version of Internet Explorer 10). Portable copies of NVDA cannot access metro style apps. (#1801) 
+- In browse mode documents (Internet Explorer, Firefox, etc.), you can now  jump to the start and past the end of certain containing elements (such as lists and tables) with shift+, and , respectively. (#123)
+- New language: Greek.
+- Graphics and alt text are now reported in Microsoft Word Documents. (#2282, #1541)
+
+
+== Changes ==
+- Announcement of cell coordinates in Microsoft Excel is now after the content rather than before, and is now only included   if the report tables and report table cell coordinates settings are enabled in the Document formatting settings dialog. (#320)
+- NVDA is now distributed in one package. Rather than separate portable and installer versions, there is now just one file that, when run, will start a temporary copy of NVDA and will allow you to install or generate a portable distribution. (#1715)
+- NVDA is now always installed in to Program Files on all systems. Updating a previous install will also automatically move it if it was not previously installed there.
+
+
+== Bug Fixes ==
+- With auto language switching enabled, Content such as alt text for graphics and labels for other certain controls in Mozilla Gecko (e.g. Firefox) are now reported in the correct language if marked up appropriately.
+- SayAll in BibleSeeker (and other TRxRichEdit controls) no longer stops in the middle of a passage.
+- Lists found in the Windows 8 Explorer file properties (permitions tab) and in Windows 8 Windows Update now read correctly.
+- Fixed possible freezes in MS Word which would result when it took more than 2 seconds to fetch text from a document (extremely long lines or tables of contents). (#2191)
+- Detection of word breaks now works correctly where whitespace is followed by certain punctuation. (#1656)
+- In browse mode in Adobe Reader, it is now possible to navigate to headings without a level using quick navigation and the Elements List. (#2181)
+- In Winamp, braille is now correctly updated when you move to a different item in the Playlist Editor. (#1912)
+- The tree in the Elements List (available for browse mode documents) is now properly sized to show  the text of each element. (#2276)
+- In applications using the Java Access Bridge, editable text fields are now presented correctly in braille. (#2284)
+- In applications using the java Access Bridge, editable text fields no longer report strange characters in certain circumstances. (#1892)
+- In applications using the Java Access Bridge, when at the end of an editable text field, the current line is now reported correctly. (#1892)
+- In browse mode in applications using Mozilla Gecko 14 and later (e.g. Firefox 14), quick navigation now works for block quotes and embedded objects. (#2287)
+- In Internet Explorer 9, NVDA no longer reads unwanted content when focus moves inside certain landmarks or focusable elements (specifically, a div element which is focusable or has an ARIA landmark role).
+- The NVDA icon for the NVDA Desktop and Start Menu shortcuts is now displayed correctly on 64 bit editions of Windows. (#354)
+
+
+== Changes for Developers ==
+- Due to the replacement of the previous NSIS installer for NVDA with a built-in installer in Python, it is no longer necessary for translaters to maintain a langstrings.txt file for the installer. All localization strings are now managed by gettext po files.
+
+
+= 2012.1 =
+Highlights of this release include features for more fluent reading of braille; indication of document formatting in braille; access to much more formatting information and improved performance in Microsoft Word; and support for the iTunes Store.
+
+== New Features ==
+- NVDA can announce the number of leading tabs and spaces of the current line in the order that they are entered. This can be enabled by selecting report line indentation in the document formatting dialogue. (#373)
+- NVDA can now detect key presses generated from alternative keyboard input emulation such as on-screen keyboards and speech recognition software.
+- NVDA can now detect colors in Windows command consoles.
+- Bold, italic and underline are now indicated in braille using signs appropriate to the configured translation table. (#538)
+- Much more information is now reported in Microsoft Word documents, including:
+ - Inline information such as footnote and endnote numbers, heading levels, the existance of comments, table nesting levels, links, and text color;
+ - Reporting when entering document sections such as the comments story, footnotes and endnotes stories, and header and footer stories.
+- Braille now indicates selected text using dots 7 and 8. (#889)
+- Braille now reports information about controls within documents such as links, buttons and headings. (#202)
+- Support for the hedo ProfiLine and MobilLine USB braille displays. (#1863, #1897)
+- NVDA now avoids splitting words in braille when possible by default. This can be disabled in the Braille Settings dialog. (#1890, #1946)
+- It is now possible to have braille displayed by paragraphs instead of lines, which may allow for more fluent reading of large amounts of text. This is configurable using the Read by paragraphs option in the Braille Settings dialog. (#1891)
+- In browse mode, you can activate the object under the cursor using a braille display. This is done by pressing the cursor routing key where the cursor is located (which means pressing it twice if the cursor is not already there). (#1893)
+- Basic support for web areas in iTunes such as the Store. Other applications using WebKit 1 may also be supported. (#734)
+- In books in Adobe Digital Editions 1.8.1 and later, pages are now turned automatically when using say all. (#1978)
+- New braille translation tables: Portuguese grade 2, Icelandic 8 dot computer braille, Tamil grade 1, Spanish 8 dot computer braille, Farsi grade 1. (#2014)
+- You can now configure whether frames in documents are reported from the Document Formatting preferences dialog. (#1900)
+- Sleep mode is automatically enabled when using OpenBook. (#1209)
+- In Poedit, translators can now read translator added and automatically extracted comments. Messages that are untranslated or fuzzy are marked with a star and a beep is heard when you navigate onto them. (#1811)
+- Support for the HumanWare Brailliant BI and B series displays. (#1990)
+- New languages: Norwegian Bokmål, Traditional Chinese (Hong Kong).
+
+
+== Changes ==
+- Commands to describe the current character or to spell the current word or line now will spell in the appropriate language according to the text, if auto language switching is turned on and the appropriate language information is available.
+- Updated eSpeak speech synthesizer to 1.46.02.
+- NVDA will now truncate extremely long (30 characters or greater) names guessed from graphic and link URLs as they are most likely garbage that gets in the way of reading. (#1989)
+- Some information displayed in braille has been abbreviated. (#1955, #2043)
+- When the caret or review cursor moves, braille is now scrolled in the same way as when it is manually scrolled. This makes it more appropriate when braille is configured to read by paragraphs and/or avoid splitting words. (#1996)
+- Updated to new Spanish grade 1 braille translation table.
+- Updated liblouis braille translator to 2.4.1.
+
+
+== Bug Fixes ==
+- In Windows 8, focus is no longer incorrectly moved away from the Windows Explorer search field, which was not allowing NVDA to interact with it.
+- Major performance improvements when reading and navigating Microsoft Word documents while automatic reporting of formatting is enabled, thus now making it quite comfortable to proof read formatting etc. Performance may be also improved over all for some users.
+- Browse mode is now used for full screen Adobe Flash content.
+- Fixed poor audio quality in some cases when using Microsoft Speech API version 5 voices with the audio output device set to something other than the default (Microsoft Sound Mapper). (#749)
+- Again allow NVDA to be used with the "no speech" synthesizer, relying purely on braille or the speech viewer. (#1963)
+- Object navigation commands no longer report "No children" and "No parents", but instead report messages consistent with the documentation.
+- When NVDA is configured to use a language other than English, the name of the tab key is now reported in the correct language.
+- In Mozilla Gecko (e.g. Firefox), NVDA no longer intermittently switches to browse mode while navigating menus in documents. (#2025)
+- In Calculator, the backspace key now reports the updated result instead of reporting nothing. (#2030)
+- In browse mode, the move mouse to current navigator object command now routes to the center of the object at the review cursor instead of the top left, making it more accurate it some cases. (#2029)
+- In browse mode with automatic focus mode for focus changes enabled, focusing on a toolbar will now switch to focus mode. (#1339)
+- The report title command works correctly again in Adobe Reader.
+- With automatic focus mode for focus changes enabled, focus mode is now correctly used for focused table cells; e.g. in ARIA grids. (#1763)
+- In iTunes, position information in certain lists is now reported correctly.
+- In Adobe Reader, some links are no longer treated as containing read-only editable text fields.
+- The labels of some editable text fields are no longer incorrectly included when reporting the text of a dialog. (#1960)
+- The description of groupings is once again reported if reporting of object descriptions is enabled.
+- The human readable sizes are now included in the text of the Windows Explorer drive properties dialog.
+- Double reporting of property page text has been suppressed in some cases. (#218)
+- Improved tracking of the caret in editable text fields which rely on text written to the screen. In particular, this improves editing in the Microsoft Excel cell editor and the Eudora message editor. (#1658)
+- In Firefox 11, the move to containing virtual buffer command (NVDA+control+space) now works as it should to escape embedded objects such as Flash content.
+- NVDA now restarts itself correctly (e.g. after changing the configured language) when it is located in a directory which contains non-ASCII characters. (#2079)
+- Braille correctly respects the settings for reporting of object shortcut keys, position information and descriptions.
+- In Mozilla applications, switching between browse and focus modes is no longer slow with braille enabled. (#2095)
+- Routing the cursor to the space at the end of the line/paragraph using braille cursor routing keys in some editable text fields now works correctly instead of routing to the start of the text. (#2096)
+- NVDA again works correctly with the Audiologic Tts3 synthesizer. (#2109)
+- Microsoft Word documents are correctly treated as multi-line. This causes braille to behave more appropriately when a document is focused.
+- In Microsoft Internet Explorer, errors no longer occur when focusing on certain rare controls. (#2121)
+- Changing the pronunciation of punctuation/symbols by the user will now take effect straight away, rather than requiring NVDA to be restarted or auto language switching to be disabled.
+- When using eSpeak, speech no longer goes silent in some cases in the Save As dialog of the NVDA Log Viewer. (#2145)
+
+
+== Changes for Developers ==
+- There is now a remote Python console for situations where remote debugging is useful. See the Developer Guide for details.
+- The base path of NVDA's code is now stripped from tracebacks in the log to improve readability. (#1880)
+- TextInfo objects now have an activate() method to activate the position represented by the TextInfo.
+ - This is used by braille to activate the position using cursor routing keys on a braille display. However, there may be other callers in future.
+- TreeInterceptors and NVDAObjects which only expose one page of text at a time can support automatic page turns during say all by using the textInfos.DocumentWithPageTurns mix-in. (#1978)
+- Several control and output constants have been renamed or moved. (#228)
+ - speech.REASON_* constants have been moved to controlTypes.
+ - In controlTypes, speechRoleLabels and speechStateLabels have been renamed to just roleLabels and stateLabels, respectively.
+- Braille output is now logged at level input/output. First, the untranslated text of all regions is logged, followed by the braille cells of the window being displayed. (#2102)
+- subclasses of the sapi5 synthDriver can now override _getVoiceTokens and extend __init__ to support custom voice tokens such as with sapi.spObjectTokenCategory to get tokens from a custom registry location.
+
+
+= 2011.3 =
+Highlights of this release include automatic speech language switching when reading documents with appropriate language information; support for 64 bit Java Runtime Environments; reporting of text formatting in browse mode in Mozilla applications; better handling of application crashes and freezes; and initial fixes for Windows 8.
+
+== New Features ==
+- NVDA can now change the eSpeak synthesizer language on the fly when reading certain web/pdf documents with appropriate language information. Automatic language/dialect switching can be toggled on and off from the Voice Settings dialog. (#845) 
+- Java Access Bridge 2.0.2 is now supported, which includes support for 64 bit Java Runtime Environments.
+- In Mozilla Gecko (e.g. Firefox) Heading levels are now announced  when using object navigation.
+- Text formatting can now be reported when using browse mode in Mozilla Gecko (e.g. Firefox and Thunderbird). (#394)
+- Text with underline and/or strikethrough can now be detected and reported in standard IAccessible2 text controls such as in Mozilla applications.
+- In browse mode in Adobe Reader, table row and column counts are now reported.
+- Added support for the Microsoft Speech Platform synthesizer. (#1735)
+- Page and line numbers are now reported for the caret in IBM Lotus Symphony. (#1632)
+- The percentage of how much the pitch changes when speaking a capital letter is now configurable from the voice settings dialog. However, this does replace the older raise pitch for capitals checkbox (therefore to turn off this feature set the percentage to 0). (#255)
+- Text and background color is now included in the reporting of formatting for cells in Microsoft Excel. (#1655)
+- In applications using the Java Access Bridge, the activate current navigator object command now works on controls where appropriate. (#1744)
+- New language: Tamil.
+- Basic support for Design Science MathPlayer.
+
+
+== Changes ==
+- NVDA will now restart itself if it crashes.
+- Some information displayed in braille has been abbreviated. (#1288)
+- the Read active window script (NVDA+b) has been improved to filter out unuseful controls   and also is now much more easy to silence. (#1499)
+- Automatic say all when a browse mode document loads is now optional via a setting in the Browse Mode settings dialog. (#414)  
+- When trying to read the status bar (Desktop NVDA+end), If a real status bar object cannot be located, NVDA will instead resort to using the bottom line of text written to the display for the active application. (#649)
+- When reading with say all in browse mode documents, NVDA will now pause at the end of headings and other block-level elements, rather than speaking the text together with the next lot of text as one long sentence.
+- In browse mode, pressing enter or space on a tab now activates it instead of switching to focus mode. (#1760)
+- Updated eSpeak speech synthesizer to 1.45.47.
+
+
+== Bug Fixes ==
+- NVDA  no longer shows bullets or numbering for lists in Internet Explorer and other MSHTML controls when the author has indicated that these should not be shown (i.e. the list style is "none"). (#1671)
+- Restarting NVDA when it has frozen (e.g. by pressing control+alt+n) no longer exits the previous copy without starting a new one.
+- Pressing backspace or arrow keys in a Windows command console no longer causes strange results in some cases. (#1612)
+- The selected item in WPF combo boxes (and possibly some other combo boxes exposed using UI Automation) which do not allow text editing is now reported correctly.
+- In browse mode in Adobe Reader, it is now always possible to move to the next row from the header row and vice versa using the move to next row and move to previous row commands. Also, the header row is no longer reported as row 0. (#1731)
+- In browse mode in Adobe Reader, it is now possible to move to (and therefore past) empty cells in a table.
+- Pointless position information (e.g. 0 of 0 level 0) is no longer reported in braille.
+- When braille is tethered to review, it is now able to show  content in flat review. (#1711)
+- A text control's text is no longer presented twice on a braille display in some cases, e.g. scrolling back from the start of Wordpad documents.
+- In browse mode in Internet Explorer, pressing enter on a file upload button now correctly presents the dialog to choose a file to upload instead of switching to focus mode. (#1720)
+- Dynamic content changes such as in Dos consoles are no longer announced if  sleep mode for that application is currently on. (#1662)
+- In browse mode, the behaviour of alt+upArrow and alt+downArrow to collapse and expand combo boxes has been improved. (#1630)
+- NVDA now recovers from many more situations such as applications that stop responding which previously caused it to freeze completely. (#1408)
+- For Mozilla Gecko (Firefox etc) browse mode documents NVDA will no longer fail to render text in a very specific situation where an element is styled as display:table. (#1373)
+- NVDA will no longer announce label controls when focus moves inside of them. Stops double announcements of labels for some form fields in Firefox (Gecko) and Internet Explorer (MSHTML). (#1650)
+- NVDA no longer fails to read a cell in Microsoft Excel after pasting in to it with control+v. (#1781)
+- In Adobe Reader, extraneous information about the document is no longer announced when moving to a control on a different page in focus mode. (#1659)
+- In browse mode in Mozilla Gecko applications (e.g. Firefox), toggle buttons are now detected and reported correctly. (#1757)
+- NVDA can now   correctly read the Windows Explorer Address Bar in Windows 8 developer preview.
+- NVDA will no longer crash apps such as winver and wordpad in Windows 8 developer preview due to bad glyph translations.
+- In browse mode in applications using Mozilla Gecko 10 and later (e.g. Firefox 10), the cursor is more often positioned correctly when loading a page with a target anchor. (#360)
+- In browse mode in Mozilla Gecko applications (e.g. Firefox), labels for image maps are now rendered.
+- With mouse tracking enabled, moving the mouse over certain editable text fields (such as in Synaptics Pointing Device Settings and SpeechLab SpeakText) no longer causes the application to crash. (#672)
+- NVDA now functions correctly in several about dialogs in applications distributed with Windows XP, including the About dialog in Notepad and the About Windows dialog. (#1853, #1855)
+- Fixed reviewing by word in Windows Edit controls. (#1877)
+- Moving out of an editable text field with leftArrow, upArrow or pageUp while in focus mode now correctly switches to browse mode when automatic focus mode for caret movement is enabled. (#1733)
+
+
+== Changes for Developers ==
+- NVDA can now instruct speech synthesizers to switch languages for particular sections of speech.
+ - To support this, drivers must handle speech.LangChangeCommand in sequences past to SynthDriver.speak().
+ - SynthDriver objects should also provide the language argument to VoiceInfo objects (or override the language attribute to retrieve the current language). Otherwise, NVDA's user interface language will be used.
+
+
+= 2011.2 =
+Highlights of this release include major improvements concerning punctuation and symbols, including configurable levels, custom labelling and character descriptions; no pauses at the end of lines during say all; improved support for ARIA in Internet Explorer; better support for XFA/LiveCycle PDF documents in Adobe Reader; access to text written to the screen in more applications; and access to formatting and color information for text written to the screen.
+
+== New Features ==
+- It is now possible to hear the description for any given character by pressing the review current character script twice in quick succession.  For English characters this is the standard English phonetic alphabet. For pictographic languages such as traditional Chinese, one or more example phrases using the given symbol are provided. Also pressing review current word or review current line three times will spell the word/line using the first of these descriptions. (#55)
+- More text can be seen in flat review for applications such as Mozilla Thunderbird that write their text directly to the display as glyphs.
+- It is now possible to choose from several levels of punctuation and symbol announcement. (#332)
+- When punctuation or other symbols are repeated more than four times, the number of repetitions is now announced instead of speaking the repeated symbols. (#43)
+- New braille translation tables: Norwegian 8 dot computer braille, Ethiopic grade 1, Slovene grade 1, Serbian grade 1. (#1456)
+- Speech no longer unnaturally pauses at the end of each line when using the say all command. (#149)
+- NVDA will now announce whether something is sorted (according to the aria-sort property) in web browsers. (#1500)
+- Unicode Braille Patterns are now displayed correctly on braille displays. (#1505)
+- In Internet Explorer and other MSHTML controls when focus moves inside a group of controls (surrounded by a fieldset), NVDA will now announce the name of the group (the legend). (#535)
+- In Internet Explorer and other MSHTML controls, the aria-labelledBy and aria-describedBy properties are now honoured.
+- in Internet Explorer and other MSHTML controls, support for ARIA list, gridcell, slider and progressbar controls has been improved.
+- Users can now change the pronunciation of punctuation and other symbols, as well as the symbol level at which they are spoken. (#271, #1516)
+- In Microsoft Excel, the name of the active sheet is now reported when switching sheets with control+pageUp or control+pageDown. (#760)
+- When navigating a table in Microsoft Word with the tab key NVDA will now announce the current cell as you move. (#159)
+- You can now configure whether table cell coordinates are reported from the Document Formatting preferences dialog. (#719)
+- NVDA can now detect formatting and color for text written to the screen.
+- In the Outlook Express/Windows Mail/Windows Live Mail message list, NVDA will now announce the fact that a message is unread and also if it's expanded or collapsed in the case of conversation threads. (#868)
+- eSpeak now has a rate boost setting which triples the speaking rate.
+- Support for the  calendar control found in the Date and Time Information dialog accessed from the  Windows 7 clock. (#1637)
+- Additional key bindings have been added for the MDV Lilli braille display. (#241)
+- New languages: Bulgarian, Albanian.
+
+
+== Changes ==
+- To move the caret to the review cursor, now press the move focus to navigator object script (desktop NVDA+shift+numpadMinus, laptop NVDA+shift+backspace) twice in quick succession. This frees up more keys on the keyboard. (#837)
+- To hear the  decimal and hexadecimal representation of the character under the review cursor, now press review current character three times rather than twice, as twice now speaks the character description.
+- Updated eSpeak speech synthesiser to 1.45.03. (#1465)
+- Layout tables are no longer announced in Mozilla Gecko applications while moving the focus when in focus mode or outside of a document.
+- In Internet Explorer and other MSHTML controls, browse mode now works for documents inside ARIA applications. (#1452)
+- Updated liblouis braille translator to 2.3.0.
+- When in browse mode  and jumping to a control with quicknav or focus, the description of the control is now announced if it has one.
+- Progress bars are now announced in brows mode.
+- Nodes marked with an ARIA role of presentation in Internet Explorer and other MSHTML controls are now filtered out of simple review and the focus ancestry.
+- NVDA's user interface and documentation now refer to virtual buffers as browse mode, as the term "virtual buffer" is rather meaningless to most users. (#1509)
+- When the user wishes to copy their user settings to the system profile for use on the logon screen, etc., and their settings contain custom plugins, they are now warned that this could be a security risk. (#1426)
+- The NVDA service no longer starts and stops NVDA on user input desktops.
+- On Windows XP and Windows Vista, NVDA no longer makes use of UI Automation even if it is available via the platform update. Although using UI Automation can improve the accessibility of some modern applications, on XP and Vista there were too many freezes, crashes and over all performance loss while using it. (#1437)
+- In applications using Mozilla Gecko 2 and later (such as Firefox 4 and later), a document can now be read in browse mode before it is fully finished loading.
+- NVDA now announces the state of a container when focus moves to a control inside it (e.g. if focus moves inside a document that is still loading it will report it as busy).
+- NVDA's user interface and documentation no longer use the terms "first child" and "parent" with respect to object navigation, as these terms are confusing for many users.
+- Collapsed is no longer reported for some menu items which have sub-menus.
+- The reportCurrentFormatting script (NVDA+f) now reports the formatting at the position of the review cursor rather than the system caret / focus. As  by default the review cursor follows the caret, most people should not notice a difference. However this now enables the user to find out the formatting when moving the review cursor, such as in flat review.
+
+ 
+== Bug Fixes ==
+- Collapsing combo boxes in browse mode documents when focus mode has been forced with NVDA+space no longer auto-switches back to browse mode. (#1386)
+- In Gecko (e.g. Firefox) and MSHTML (e.g. Internet Explorer) documents, NVDA now correctly renders certain text on the same line which was previously rendered on separate lines. (#1378)
+- When Braille is tethered to review and the navigator object is moved to a browse mode document, either manually or due to a focus change, braille will appropriately show the browse mode content. (#1406, #1407)
+- When speaking of punctuation is disabled, certain punctuation is no longer incorrectly spoken when using some synthesisers. (#332)
+- Problems no longer occur when loading configuration for synthesisers which do not support the voice setting such as Audiologic Tts3. (#1347)
+- The Skype Extras menu is now read correctly. (#648)
+- Checking the Brightness controls volume checkbox in the Mouse Settings dialog should no longer cause a major lag for beeps when moving the mouse around the screen on Windows Vista/Windows 7 with Aero enabled. (#1183)
+- When NVDA is configured to use the laptop keyboard layout, NVDA+delete now works as documented to report the dimensions of the current navigator object. (#1498)
+- NVDA now Appropriately honours the aria-selected attribute in Internet Explorer documents.
+- When NVDA automatically switches to focus mode in browse mode documents, it now announces information about the context of the focus. For example, if a list box item receives focus, the list box will be announced first. (#1491)
+- In Internet Explorer and other MSHTML controls, ARIA listbox controls are now treeted as lists, rather than list items.
+- When a read-only editable text control receives focus, NVDA now reports that it is read-only. (#1436)
+- In browse mode, NVDA now behaves correctly with respect to read-only editable text fields.
+- In browse mode documents, NVDA no longer incorrectly switches out of focus mode when aria-activedescendant is set; e.g. when the completion list appeared in some auto complete controls.
+- In Adobe Reader, the name of controls is now reported when moving focus or using quick navigation in browse mode.
+- In XFA PDF documents in Adobe Reader, buttons, links and graphics are now rendered correctly.
+- In XFA PDF documents in Adobe Reader, all elements are now rendered on separate lines. This change was made because large sections (sometimes even the entire document) were being rendered without breaks due to the general lack of structure in these documents.
+- Fixed problems when moving focus to or away from editable text fields in XFA PDF documents in Adobe Reader.
+- In XFA PDF documents in Adobe Reader, changes to the value of a focused combo box will now be reported.
+- Owner-drawn Combo boxes such as the ones to choose colors in Outlook Express are now accessible with NVDA. (#1340)
+- In languages which use a space as a digit group/thousands separator such as French and German, numbers from separate chunks of text are no longer pronounced as a single number. This was particularly problematic for table cells containing numbers. (#555)
+- nodes with an ARIA role of description in Internet Explorer and other MSHTML controls now are classed as static text, not edit fields.
+- Fixed various issues when pressing tab while focus is on a document in browse mode (e.g. tab inappropriately moving to the address bar in Internet Explorer). (#720, #1367)
+- When entering lists while reading text, NVDA now says, for example, "list with 5 items" instead of "listwith 5 items". (#1515)
+- In input help mode, gestures are logged even if their scripts bypass input help such as the scroll braille display forward and back commands.
+- In input help mode, when a modifier is held down on the keyboard, NVDA no longer reports the modifier as if it is modifying itself; e.g. NVDA+NVDA.
+- In Adobe Reader documents, pressing c or shift+c to navigate to a combo box now works.
+- The selected state of selectable table rows is now reported the same way it is for list and tree view items.
+- Controls in Firefox and other Gecko applications can now be activated while in browse mode even if their content has been floated off-screen. (#801)
+- You can no longer show an NVDA settings dialog while a message dialog is being shown, as the settings dialog was frozen in this case. (#1451)
+- In Microsoft Excel, there is no longer a lag when holding down or rapidly pressing keys to move between or select cells.
+- Fixed intermittent crashes of the NVDA service which meant that NVDA stopped running on secure Windows screens.
+- Fixed problems that sometimes occurred with braille displays when a change caused text that was being displayed to disappear. (#1377)
+- The downloads window in Internet Explorer 9 can now be navigated and read with NVDA. (#1280)
+- It is no longer possible to accidentally start multiple copies of NVDA at the same time. (#507)
+- On slow systems, NVDA no longer inappropriately causes its main window to be shown all the time while running. (#726)
+- NVDA no longer crashes on Windows xP when starting a WPF application. (#1437)
+- Say all and say all with review are now able to work in UI automation text controls that support all required functionality. For example, you can now use say all with review on XPS Viewer documents.
+- NVDA no longer inappropriately classes some list items in the Outlook Express / Windows Live Mail message rules Apply Now dialog as being checkboxes. (#576)
+- Combo boxes are no longer reported as having a sub-menu.
+- NVDA is  now able to read the recipiants in the To, CC and BCC fields in Microsoft Outlook. (#421)
+- Fixed the issue in NVDA's Voice Settings dialog where the value of sliders was sometimes not reported when changed. (#1411)
+- NVDA no longer fails to announce the new cell when moving in an Excel spreadsheet after cutting and pasting. (#1567)
+- NVDA no longer becomes worse at guessing color names the more colors it announces.
+- In Internet Explorer and other MSHTML controls, fixed the inability to read parts of rare pages which contain iframes marked with an ARIA role of presentation. (#1569)
+- In Internet Explorer and other MSHTML controls, fixed a rare problem where the focus kept bouncing infinitely between the document and a multi-line editable text field in focus mode. (#1566)
+- In Microsoft Word 2010 NVDA will now automatically read confirmation dialogs. (#1538)
+- In multi-line editable text fields in Internet Explorer and other MSHTML controls, selection on lines after the first is now reported correctly. (#1590)
+- Improved moving by word in many cases, including browse mode and Windows Edit controls. (#1580)
+- The NVDA installer no longer shows garbled text for Hong Kong versions of Windows Vista and Windows 7. (#1596)
+- NVDA no longer fails to load the Microsoft Speech API version 5 synthesizer if the configuration contains settings for that synthesizer but is missing the voice setting. (#1599)
+- In editable text fields in Internet Explorer and other MSHTML controls, NVDA no longer lags or freezes when braille is enabled.
+- In firefox brows mode, NVDA no longer refuses to include content that is inside a focusable node with an ARIA role of presentation.
+- In Microsoft Word with braille enabled, lines on pages after the first page are now reported correctly. (#1603)
+- In Microsoft Word 2003, lines of right-to-left text can once again be read with braille enabled. (#627)
+- In Microsoft Word, say all now works correctly when the document does not end with a sentence ending.
+- When opening a plain text message in Windows Live Mail 2011, NVDA will correctly focus on the message document allowing it to be read.
+- NVDA no longer temporarily freezes or refuses to speak when in the Move to / Copy to dialogs in Windows Live Mail. (#574)
+- In Outlook 2010, NVDA will now correctly track the focus in the message list. (#1285)
+- Some USB connection issues have been resolved with the MDV Lilli braille display. (#241)
+- In Internet explorer and other MSHTML controls, spaces are no longer ignored in browse mode in certain cases (e.g. after a link).
+- In Internet Explorer and other MSHTML controls, some extraneous line breaks have been eliminated in browse mode. specifically, HTML elements with a display style of None no longer force a line break. (#1685)
+- If NVDA is unable to start, failure to play the Windows critical stop sound no longer clobbers the critical error message in the log file.
+
+
+== Changes for Developers ==
+- Developer documentation can now be generated using SCons. See readme.txt at the root of the source distribution for details, including associated dependencies.
+- Locales can now provide descriptions for characters. See the Character Descriptions section of the Developer Guide for details. (#55)
+- Locales can now provide information about the pronunciation of specific punctuation and other symbols. See the Symbol Pronunciation section of the Developer Guide for details. (#332)
+- You can now build NVDAHelper with several debugging options using the nvdaHelperDebugFlags SCons variable. See readme.txt at the root of the source distribution for details. (#1390)
+- Synth drivers are now passed a sequence of text and speech commands to speak, instead of just text and an index.
+ - This allows for embedded indexes, parameter changes, etc.
+ - Drivers should implement SynthDriver.speak() instead of SynthDriver.speakText() and SynthDriver.speakCharacter().
+ - The old methods will be used if SynthDriver.speak() is not implemented, but they are deprecated and will be removed in a future release.
+- gui.execute() has been removed. wx.CallAfter() should be used instead.
+- gui.scriptUI has been removed.
+ - For message dialogs, use wx.CallAfter(gui.messageBox, ...).
+ - For all other dialogs, real wx dialogs should be used instead.
+ - A new gui.runScriptModalDialog() function simplifies using modal dialogs from scripts.
+- Synth drivers can now support boolean settings. See SynthDriverHandler.BooleanSynthSetting.
+- SCons now accepts a certTimestampServer variable specifying the URL of a timestamping server to use to timestamp authenticode signatures. (#1644)
+
+
+= 2011.1.1 =
+This release fixes several security and other important issues found in NVDA 2011.1.
+
+== Bug Fixes ==
+- The Donate item in the NVDA menu is now disabled when running on the logon, lock, UAC and other secure Windows screens, as this is a security risk. (#1419)
+- It is now impossible to copy or paste within NVDA's user interface while on secure desktops (lock screen, UAC screen and windows logon) as this is a security risk. (#1421)
+- In Firefox 4, the move to containing virtual buffer command (NVDA+control+space) now works as it should to escape embedded objects such as Flash content. (#1429)
+- When speaking of command keys is enabled, shifted characters are no longer incorrectly spoken as command keys. (#1422)
+- When speaking of command keys is enabled, pressing space with modifiers other than shift (such as control and alt) is now reported as a command key. (#1424)
+- Logging is now completely disabled when running on the logon, lock, UAC and other secure Windows screens, as this is a security risk. (#1435)
+- In input help mode, Gestures are now logged even if they are not bound to a script (in accordance with the user guide). (#1425)
+
+
+= 2011.1 =
+Highlights of this release include automatic reporting of new text output in mIRC, PuTTY, Tera Term and SecureCRT; support for global plugins; announcement of bullets and numbering in Microsoft Word; additional key bindings for braille displays, including keys to move to the next and previous line; support for several Baum, HumanWare and APH braille displays; and reporting of colors for some controls, including IBM Lotus Symphony text controls.
+
+== New Features ==
+- Colors can now be reported for some controls. Automatic announcement can be configured in the Document Formatting preferences dialog. It can also be reported on demand using the report text formatting command (NVDA+f).
+ - Initially, this is supported in standard IAccessible2 editable text controls (such as in Mozilla applications), RichEdit controls (such as in Wordpad) and IBM Lotus Symphony text controls.
+- In virtual buffers, you can now select by page (using shift+pageDown and shift+pageUp) and paragraph (using shift+control+downArrow and shift+control+upArrow). (#639)
+- NVDA now automatically reports new text output in mIRC, PuTTY, Tera Term and SecureCRT. (#936)
+- Users can now add new key bindings or override existing ones for any script in NVDA by providing a single user input gesture map. (#194)
+- Support for global plugins. Global plugins can add new functionality to NVDA which works across all applications. (#281)
+- A small beep is now heard when typing characters with the shift key while capslock is on. This can be turned off by unchecking the related new option in the Keyboard settings dialog. (#663)
+- hard page breaks are now announced when moving by line in Microsoft Word. (#758)
+- Bullets and numbering are now spoken in Microsoft Word when moving by line. (#208)  
+- A command to toggle Sleep mode for the current application (NVDA+shift+s) is now available. Sleep mode (previously known as self voicing mode) disables all screen reading functionality in NVDA for a particular application. Very useful for applications that provide their own speech and or screen reading features. Press this command again to disable Sleep mode.
+- Some additional braille display key bindings have been added. See the Supported Braille Displays section of the User Guide for details. (#209)
+- For the convenience of third party developers, app modules as well as global plugins can now be reloaded without restarting NVDA. Use tools -> Reload plugins in the NVDA menu or NVDA+control+f3. (#544)
+- NVDA now remembers the position you were at when returning to a previously visited web page. This applies until either the browser or NVDA is exited. (#132)
+- Handy Tech braille displays can now be used without installing the Handy Tech universal driver. (#854)
+- Support for several Baum, HumanWare and APH braille displays. (#937)
+- The status bar in Media Player Classic Home Cinema is now recognised.
+- The Freedom Scientific Focus 40 Blue braille display can now be used when connected via bluetooth. (#1345)
+
+
+== Changes ==
+- Position information is no longer reported by default in some cases where it was usually incorrect; e.g. most menus, the Running Applications bar, the Notification Area, etc. However, this can be turned on again by an added option in the Object Presentation settings dialog.
+- Keyboard help has been renamed to input help to reflect that it handles input from sources other than the keyboard.
+- Input Help no longer reports a script's code location via speech and braille as it is cryptic and irrelevant to the user. However, it is now logged for developers and advanced users.
+- When NVDA detects that it has frozen, it continues to intercept NVDA modifier keys, even though it passes all other keys through to the system. This prevents the user from unintentionally toggling caps lock, etc. if they press an NVDA modifier key without realising NVDA has frozen. (#939)
+- If keys are held down after using the pass next key through command, all keys (including key repeats) are now passed through until the last key is released.
+- If an NVDA modifier key is pressed twice in quick succession to pass it through and the second press is held down, all key repeats will now be passed through as well.
+- The volume up, down and mute keys are now reported in input help. This could be helpful if the user is uncertain as to what these keys are.
+- The hotkey for the Review Cursor item in the NVDA Preferences menu has been changed from r to c to eliminate the conflict with the Braille Settings item.
+
+
+== Bug Fixes ==
+- When adding a new speech dictionary entry, the title of the dialog is now "Add dictionary entry" instead of "Edit dictionary entry". (#924)
+- In speech dictionary dialogs, the content of the Regular expression and Case sensitive columns of the Dictionary entries list is now presented in the configured NVDA language instead of always in English.
+- In AIM, position information is now announced in tree views.
+- On sliders in the Voice Settings dialog, up arrow/page up/home now increase the setting and down arrow/page down/end decrease it. Previously, the opposite occurred, which is not logical and is inconsistent with the synth settings ring. (#221)
+- In virtual buffers with screen layout disabled, some extraneous blank lines no longer appear.
+- If an NVDA modifier key is pressed twice quickly but there is an intervening key press, the NVDA modifier key is no longer passed through on the second press.
+- Punctuation keys are now spoken in input help even when speaking of punctuation is disabled. (#977)
+- In the Keyboard Settings dialog, the keyboard layout names are now presented in the configured NVDA language instead of always in English. (#558)
+- Fixed an issue where some items were rendered as empty in Adobe Reader documents; e.g. the links in the table of contents of the Apple iPhone IOS 4.1 User Guide.
+- The "Use currently saved settings on the logon and other secure screens" button in NVDA's General Settings dialog now works if used immediately after NVDA is newly installed but before a secure screen has appeared. Previously, NVDA reported that copying was successful, but it actually had no effect. (#1194)
+- It is no longer possible to have two NVDA settings dialogs open simultaneously. This fixes issues where one open dialog depends on another open dialog; e.g. changing the synthesiser while the Voice Settings dialog is open. (#603)
+- On systems with UAC enabled, the "Use currently saved settings on the logon and other secure screens" button in NVDA's General Settings dialog no longer fails after the UAC prompt if the user's account name contains a space. (#918)
+- In Internet Explorer and other MSHTML controls, NVDA now uses the URL as a last resort to determine the name of a link, rather than presenting empty links. (#633)
+- NVDA no longer ignores the focus  in AOL Instant Messenger 7 menus. (#655)
+- Announce the correct label for errors in the Microsoft Word Spell Check dialog (e.g. Not in dictionary, Grammar error, punctuation). Previously  they were all announced as grammar error. (#883)
+- Typing in Microsoft Word while using a braille display should no longer cause garbled text to be typed, and a rare freeze when pressing a braille routing key in Word documents has been fixed. (#1212) However a limitation is that Arabic text can no longer be read in Word 2003 and below, while using a braille display. (#627)
+- When pressing the delete key in an edit field, the text/cursor on a braille display should now always be updated appropriately to reflect the change. (#947)
+- Changes on dynamic pages in Gecko2 documents (E.g. Firefox 4) while multiple tabs are open are now properly reflected by NVDA. Previously only changes in the first tab were reflected. (Mozilla bug 610985)
+- NVDA can now properly announce the suggestions for grammar and punctuation errors in Microsoft Word spell check dialog. (#704)
+- In Internet Explorer and other MSHTML controls, NVDA no longer presents destination anchors as empty links in its virtual buffer. Instead, these anchors are hidden as they should be. (#1326)
+- Object navigation around and within standard groupbox windows is no longer broken and asymmetrical.
+- In Firefox and other Gecko-based controls, NVDA will no longer get stuck in a subframe if it finishes loading before the outer document.
+- NVDA  now appropriately announces the next character when deleting a character with numpadDelete. (#286)
+- On the Windows XP logon screen, the user name is once again reported when the selected user is changed.
+- Fixed problems when reading text in Windows command consoles with reporting of line numbers enabled.
+- The Elements List dialog for virtual buffers is now usable by sighted users. All controls are visible on screen. (#1321)
+- The list of entries in the Speech Dictionary dialog is now more readable by sighted users. The list is now large enough to show all of its columns on screen. (#90)
+- On ALVA BC640/BC680 braille displays, NVDA no longer disregards display keys that are still held down after another key is released.
+- Adobe Reader X no longer crashes after leaving the untagged document options before the processing dialog appears. (#1218)
+- NVDA now switches to the appropriate braille display driver when you revert to saved configuration. (#1346)
+- The Visual Studio 2008 Project Wizard is read correctly again. (#974)
+- NVDA no longer completely fails to work in applications which contain non-ASCII characters in their executable name. (#1352)
+- When reading by line in AkelPad with word wrap enabled, NVDA no longer reads the first character of the following line at the end of the current line.
+- In the Visual Studio 2005/2008 code editor, NVDA no longer reads the entire text after every typed character. (#975)
+- Fixed the issue where some braille displays weren't cleared properly when NVDA was exited or the display was changed.
+- The initial focus is no longer sometimes spoken twice when NVDA starts. (#1359)
+
+
+== Changes for Developers ==
+- SCons is now used to prepare the source tree and create binary builds, portable archives, installers, etc. See readme.txt at the root of the source distribution for details.
+- The key names used by NVDA (including key maps) have been made more friendly/logical; e.g. upArrow instead of extendedUp and numpadPageUp instead of prior. See the vkCodes module for a list.
+- All input from the user is now represented by an inputCore.InputGesture instance. (#601)
+ - Each source of input subclasses the base InputGesture class.
+ - Key presses on the system keyboard are encompassed by the keyboardHandler.KeyboardInputGesture class.
+ - Presses of buttons, wheels and other controls on a braille display are encompassed by subclasses of the braille.BrailleDisplayGesture class. These subclasses are provided by each braille display driver.
+- Input gestures are bound to ScriptableObjects using the ScriptableObject.bindGesture() method on an instance or an __gestures dict on the class which maps gesture identifiers to script names. See baseObject.ScriptableObject for details.
+- App modules no longer have key map files. All input gesture bindings must be done in the app module itself.
+- All scripts now take an InputGesture instance instead of a key press.
+ - KeyboardInputGestures can be sent on to the OS using the send() method of the gesture.
+- To send an arbitrary key press, you must now create a KeyboardInputGesture using KeyboardInputGesture.fromName() and then use its send() method.
+- Locales may now provide an input gesture map file to add new bindings or override existing bindings for scripts anywhere in NVDA. (#810)
+ - Locale gesture maps should be placed in locale\LANG\gestures.ini, where LANG is the language code.
+ - See inputCore.GlobalGestureMap for details of the file format.
+- The new LiveText and Terminal NVDAObject behaviors facilitate automatic reporting of new text. See those classes in NVDAObjects.behaviors for details. (#936)
+ - The NVDAObjects.window.DisplayModelLiveText overlay class can be used for objects which must retrieve text written to the display.
+ - See the mirc and putty app modules for usage examples.
+- There is no longer an _default app module. App modules should instead subclass appModuleHandler.AppModule (the base AppModule class).
+- Support for global plugins which can globally bind scripts, handle NVDAObject events and choose NVDAObject overlay classes. (#281) See globalPluginHandler.GlobalPlugin for details.
+- On SynthDriver objects, the available* attributes for string settings (e.g. availableVoices and availableVariants)  are now OrderedDicts keyed by ID instead of lists.
+- synthDriverHandler.VoiceInfo now takes an optional language argument which specifies the language of the voice.
+- SynthDriver objects now provide a language attribute which specifies the language of the current voice.
+ - The base implementation uses the language specified on the VoiceInfo objects in availableVoices. This is suitable for most synthesisers which support one language per voice.
+- Braille display drivers have been enhanced to allow buttons, wheels and other controls to be bound to NVDA scripts:
+ - Drivers can provide a global input gesture map to add bindings for scripts anywhere in NVDA.
+ - They can also provide their own scripts to perform display specific functions.
+ - See braille.BrailleDisplayDriver for details and existing braille display drivers for examples.
+- The 'selfVoicing' property on AppModule classes has now been renamed to 'sleepMode'.
+- The app module events event_appLoseFocus and event_appGainFocus have now been renamed to event_appModule_loseFocus and event_appModule_gainFocus, respectivly, in order to make the naming convention consistent with app modules and tree interceptors.
+- All braille display drivers should now use braille.BrailleDisplayDriver instead of braille.BrailleDisplayDriverWithCursor.
+ - The cursor is now managed outside of the driver.
+ - Existing drivers need only change their class statement accordingly and rename their _display method to display.
+
+
+= 2010.2 =
+Notable features of this release include greatly simplified object navigation; virtual buffers for Adobe Flash content; access to many previously inaccessible controls by retrieving text written to the screen; flat review of screen text; support for IBM Lotus Symphony documents; reporting of table row and column headers in Mozilla Firefox; and significantly improved user documentation.
+
+== New Features ==
+- Navigating through objects with the review cursor has been greatly simplified. The review cursor now excludes objects which aren't useful to the user; i.e. objects only used for layout purposes and unavailable objects.
+- In applications using the Java Access Bridge (including OpenOffice.org), formatting can now be reported in text controls. (#358, #463)
+- When moving the mouse over cells in Microsoft Excel, NVDA will appropriately announce them.
+- In applications using the Java Access Bridge, the text of a dialog is now reported when the dialog appears. (#554)
+- A virtualBuffer can now be used to navigate adobe Flash content. Object navigation and interacting with the controls directly (by turning on focus mode) is still supported. (#453)
+- Editable text controls in the Eclipse IDE, including the code editor, are now accessible. You must be using Eclipse 3.6 or later. (#256, #641)
+- NVDA can now retrieve most text written to the screen. (#40, #643)
+ - This allows for reading of controls which do not expose information in more direct/reliable ways.
+ - Controls made accessible by this feature include: some menu items which display icons (e.g. the Open With menu on files in Windows XP) (#151), editable text fields in Windows Live applications (#200), the errors list in Outlook Express (#582), the editable text control in TextPad (#605), lists in Eudora, many controls in Australian E-tax and the formula bar in Microsoft Excel.
+- Support for the code editor in Microsoft Visual Studio 2005 and 2008. At least Visual Studio Standard is required; this does not work in the Express editions. (#457)
+- Support for IBM Lotus Symphony documents.
+- Early experimental support for Google Chrome. Please note that Chrome's screen reader support is far from complete and additional work may also be required in NVDA. You will need a recent development build of Chrome to try this.
+- The state of toggle keys (caps lock, num lock and scroll lock) is now displayed in braille when they are pressed. (#620)
+- Help balloons are now displayed in braille when they appear. (#652)
+- Added a driver for the MDV Lilli braille display. (#241)
+- When selecting an entire row or column in Microsoft Excel with the shortcut keys shift+space and control+space, the new selection is now reported. (#759)
+- Table row and column headers can now be reported. This is configurable from the Document Formatting preferences dialog.
+ - Currently, this is supported in documents in Mozilla applications such as Firefox (version 3.6.11 and later) and Thunderbird (version 3.1.5 and later). (#361)
+- Introduced commands for flat review: (#58)
+ - NVDA+numpad7  switches to flat review, placing the review cursor at the position of the current object, allowing you  to review the screen (or a document if within one) with the text review commands.
+ - NVDA+numpad1 moves the review cursor into the object represented by the text at  the position of the review cursor, allowing you to navigate by object from that point.
+- Current NVDA user settings can be  copied to be used on secure Windows screens such as the logon and UAC screens by pressing a button in the General Settings dialog. (#730)
+- Support for Mozilla Firefox 4.
+- Support for Microsoft Internet Explorer 9.
+
+
+== Changes ==
+- The sayAll by Navigator object (NVDA+numpadAdd), navigator object next in flow (NVDA+shift+numpad6) and navigator object previous in flow (NVDA+shift+numpad4) commands have been removed for the time being, due to bugginess and to free up the keys for other possible features.
+- In the NVDA Synthesizer dialog, only the display name of the synthesizer is now listed. Previously, it was prefixed by the driver's name, which is only relevant internally.
+- When in embedded applications or virtual buffers inside another virtualBuffer (e.g. Flash), you can now  press nvda+control+space to move out of the embedded application or virtual buffer to the containing document. Previously nvda+space  was used for this. Now nvda+space is specifically only for toggling brows/focus modes on virtualBuffers.
+- If the speech viewer (enabled under the tools menu) is given the focus (e.g. it was clicked in) new text will not appear in the control until focus is moved away. This allows for selecting the text with greater ease (e.g. for copying).
+- The Log Viewer and Python Console are maximised when activated.
+- When focusing on a worksheet in Microsoft Excel and there is more than one cell selected, the selection range is announced, rather than just the active cell. (#763)
+- Saving configuration and changing of particular sensitive options is now disabled when running on the logon, UAC and other secure Windows screens.
+- Updated eSpeak speech synthesiser to 1.44.03.
+- If NVDA is already running, activating the NVDA shortcut on the desktop (which includes pressing control+alt+n) will restart NVDA.
+- Removed the report text under the mouse checkbox from the Mouse settings dialog and replaced it with an Enable mouse tracking checkbox, which better matches the toggle mouse tracking script (NVDA+m). 
+- Updates to the laptop keyboard layout so that it includes all commands available in the desktop layout and works correctly on non-English keyboards. (#798, #800)
+- Significant improvements and updates to the user documentation, including documentation of the laptop keyboard commands and synchronisation of the Keyboard Commands Quick Reference with the User Guide. (#455)
+- Updated liblouis braille translator to 2.1.1. Notably, this fixes some issues related to Chinese braille as well as characters which are undefined in the translation table. (#484, #499)
+
+
+== Bug Fixes ==
+- In µTorrent, the focused item in the torrents list no longer reports repeatedly or steals focus when a menu is open.
+- In µTorrent, the names of the files in the Torrent Contents list are now reported.
+- In Mozilla applications, focus is now correctly detected when it lands on an empty table or tree.
+- In Mozilla applications, "not checked" is now correctly reported for checkable controls such as checkable table cells. (#571)
+- In Mozilla applications, the text of correctly implemented ARIA dialogs is no longer ignored and will now be reported when the dialog appears. (#630)
+- in Internet Explorer and other MSHTML controls, the ARIA level attribute is now  honoured correctly.
+- In Internet Explorer and other MSHTML controls, the ARIA role is now chosen over other type information to give a much more correct and predictable ARIA experience.
+- Stopped a rare crash in Internet Explorer when navigating through frames or iFrames.
+- In Microsoft Word documents, right-to-left lines (such as Arabic text) can be read again. (#627)
+- Greatly reduced lag when large amounts of text are displayed in a Windows command console on 64-bit systems. (#622)
+- If Skype is already started when NVDA starts, it is no longer necessary to restart Skype to enable accessibility. This may also be true for other applications which check the system screen reader flag.
+- In Microsoft Office applications, NVDA no longer crashes when speak foreground (NVDA+b) is pressed or when navigating some objects on toolbars. (#616)
+- Fixed incorrect speaking of numbers containing a 0 after a separator; e.g. 1,023. (#593)
+- Adobe Acrobat Pro and Reader 9 no longer crash when closing a file or performing certain other tasks. (#613)
+- The selection is now announced when control+a is pressed to select all text in some editable text controls such as in Microsoft Word. (#761)
+- In Scintilla controls (e.g. Notepad++), text is no longer incorrectly selected when NVDA moves the caret such as during say all. (#746)
+- It is again possible to review the contents of cells in Microsoft Excel with the review cursor.
+- NVDA can again read by line in certain problematic textArea fields in Internet Explorer 8. (#467)
+- Windows Live Messenger 2009 no longer exits immediately after it is started while NVDA is running. (#677)
+- In web browsers, It is no longer necessary to press tab to interact with an embedded object (such as Flash content) after pressing enter on the embedded object or returning from another application. (#775)
+- In Scintilla controls (e.g. Notepad++), the beginning of long lines is no longer truncated when it scrolls off the screen. Also, these long lines will be correctly displayed in braille when they are selected.
+- In Loudtalks, it is now possible to access the contact list.
+- The URL of the document and "MSAAHTML Registered Handler" are no longer sometimes spuriously reported in Internet Explorer and other MSHTML controls. (#811)
+- In tree views in the Eclipse IDE, the previously focused item is no longer incorrectly announced when focus moves to a new item.
+- NVDA now functions correctly on a system where the current working directory has been removed from the DLL search path (by setting the CWDIllegalInDllSearch registry entry to 0xFFFFFFFF). Note that this is not relevant to most users. (#907)
+- When the table navigation commands are used outside of a table in Microsoft Word, "edge of table" is no longer spoken after "not in table". (#921)
+- When the table navigation commands cannot move due to being at the edge of a table in Microsoft Word, "edge of table" is now spoken in the configured NVDA language rather than always in English. (#921)
+- In Outlook Express, Windows Mail and Windows Live Mail, the state of the checkboxes in message rules lists is now reported. (#576)
+- The description of message rules can now be read in Windows Live Mail 2010.
+
+
+= 2010.1 =
+This release focuses primarily on bug fixes and improvements to the user experience, including some significant stability fixes.
+
+== New Features ==
+- NVDA no longer fails to start on a system with no audio output devices. Obviously, a braille display or the Silence synthesiser in conjunction with the Speech Viewer will need to be used for output in this case. (#425)
+- A report landmarks checkbox has been added to the Document Formatting settings dialog which allows you to configure whether NVDA should announce landmarks in web documents. For compatibility with the previous release, the option is on by default.
+- If speak command keys is enabled, NVDA will now announce the names of multimedia keys (e.g. play, stop, home page, etc.) on many keyboards when they are pressed. (#472)
+- NVDA now announces the word being deleted when pressing control+backspace in controls that support it. (#491)
+- Arrow keys can now be used in the Web formator window to navigate and read the text. (#452)
+- The entry list in the Microsoft Office Outlook address book is now supported.
+- NVDA better supports embedded editable (design mode) documents in Internet Explorer. (#402)
+- a new script (nvda+shift+numpadMinus) allows you to move the system focus to the current navigator object.
+- New scripts to lock and unlock the left and right mouse buttons. Useful for performing drag and drop operations. shift+numpadDivide to lock/unlock the left, shift+numpadMultiply to lock/unlock the right.
+- New braille translation tables: German 8 dot computer braille, German grade 2, Finnish 8 dot computer braille, Chinese (Hong Kong, Cantonese), Chinese (Taiwan, Manderin). (#344, #369, #415, #450)
+- It is now possible to disable the creation of the desktop shortcut (and thus the shortcut key) when installing NVDA. (#518)
+- NVDA can now use IAccessible2 when present in 64 bit applications. (#479)
+- Improved support for live regions in Mozilla applications. (#246)
+- The NVDA Controller Client API is now provided to allow applications to control NVDA; e.g. to speak text, silence speech, display a message in Braille, etc.
+- Information and error messages are now read in the logon screen in Windows Vista and Windows 7. (#506)
+- In Adobe Reader, PDF interactive forms developed with Adobe LiveCycle are now supported. (#475)
+- In Miranda IM, NVDA now automatically reads incoming messages in chat windows if reporting of dynamic content changes is enabled. Also, commands have been added to report the three most recent messages (NVDA+control+number). (#546)
+- Input text fields are now supported in Adobe Flash content. (#461)
+
+
+== Changes ==
+- The extremely verbose keyboard help message in the Windows 7 Start menu is no longer reported.
+- The Display synth has now been replaced with a new Speech Viewer. To activate it, choose Speech Viewer from the Tools menu. The speech viewer can be used independently of what ever speech synthesizer you are using. (#44)
+- Messages on the braille display will automatically be dismissed if the user presses a key that results in a change such as the focus moving. Previously the message would always stay around for its configured time.
+- Setting whether braille should be tethered to the focus or the review cursor (NVDA+control+t) can now be also set from the braille settings dialog, and is also now saved in the user's configuration.
+- Updated eSpeak speech synthesiser to 1.43.
+- Updated liblouis braille translator to 1.8.0.
+- In virtual buffers, the reporting of elements when moving by character or word has been greatly improved. Previously, a lot of irrelevant information was reported and the reporting was very different to that when moving by line. (#490)
+- The Control key now simply stops speech like other keys, rather than pausing speech. To pause/resume speech, use the shift key.
+- Table row and column counts are no longer announced when reporting focus changes, as this announcement is rather verbose and usually not useful.
+
+
+== Bug Fixes ==
+- NVDA no longer fails to start if UI Automation support appears to be available but fails to initialise for some reason. (#483)
+- The entire contents of a table row is no longer sometimes reported when moving focus inside a cell  in Mozilla applications. (#482)
+- NVDA no longer lags for a long time when expanding tree view items that contain a very large amount of sub-items.
+- When listing SAPI 5 voices, NVDA now tries to detect buggy voices and excludes them from the Voice Settings dialog and synthesiser settings ring. Previously, when there was just one problematic voice, NVDA's SAPI 5 driver would sometimes fail to start.
+- Virtual buffers now honour the report object shortcut keys setting found in the Object Presentation dialog. (#486)
+- In virtual buffers, row/column coordinates are no longer incorrectly read for row and column headers when reporting of tables is disabled.
+- In virtual buffers, row/column coordinates are now correctly read when you leave a table and then re-enter the same table cell without visiting another cell first; e.g. pressing upArrow then downArrow on the first cell of a table. (#378)
+- Blank lines in Microsoft Word documents and  Microsoft HTML edit controls are now shown appropriately on braille displays. Previously NVDA was displaying the current sentence on the display, not the current line for these situations. (#420)
+- Multiple security fixes when running NVDA at Windows logon and on other secure desktops. (#515)
+- The cursor position (caret) is now correctly updated when performing a Say All that goes off the bottom of the screen, in standard Windows edit fields and Microsoft Word documents. (#418)
+- In virtual buffers, text is no longer incorrectly included for images inside links and clickables that are marked as being irrelevant to screen readers. (#423)
+- Fixes to the laptop keyboard layout. (#517)
+- When Braille is tethered to review when you focus on a Dos console window, the review cursor can now properly navigate the text in the console.
+- While working with TeamTalk3 or TeamTalk4 Classic, the VU meter progress bar in the main window is no longer announced as it updates. Also, special characters can be read properly in the incoming chat window.
+- Items are no longer spoken twice in the Windows 7 Start Menu. (#474)
+- Activating same-page links in Firefox 3.6 appropriately moves the cursor in the virtualBuffer to the correct place on the page.
+- Fixed the issue where some text was not rendered in Adobe Reader in certain PDF documents.
+- NVDA no longer incorrectly speaks certain numbers separated by a dash; e.g. 500-1000. (#547)
+- In Windows XP, NVDA no longer causes Internet Explorer to freeze when toggling checkboxes in Windows Update. (#477)
+- When using the in-built eSpeak synthesiser, simultaneous speech and beeps no longer intermittently cause freezes on some systems. This was most noticeable, for example, when copying large amounts of data in Windows Explorer.
+- NVDA no longer announces that a Firefox document has become busy (e.g. due to an update or refresh) when that document is in the background. This also caused the status bar of the foreground application to be spuriously announced.
+- When switching Windows keyboard layouts (with control+shift or alt+shift), the full name of the layout is reported in both speech and braille. Previously it was only reported in speech, and alternative layouts (e.g. Dvorak) were not reported at all.
+- If reporting of tables is disabled, table information is no longer announced when the focus changes.
+- Certain standard tree view controls in 64 bit applications (e.g. the Contents tree view in Microsoft HTML Help) are now accessible. (#473)
+- Fixed some problems with logging of messages containing non-ASCII characters. This could cause spurious errors in some cases on non-English systems. (#581)
+- The information in the About NVDA dialog now appears in the user's configured language instead of always appearing in English. (#586)
+- Problems are no longer encountered when using the synthesiser settings ring after the voice is changed to one which has less settings than the previous voice.
+- In Skype 4.2, contact names are no longer spoken twice in the contact list.
+- Fixed some potentially major memory leaks in the GUI and in virtual buffers. (#590, #591)
+- Work around a nasty bug in some SAPI 4 synthesisers which was causing frequent errors and crashes in NVDA. (#597)
+
+
+= 2009.1 =
+Major highlights of this release include support for 64 bit editions of Windows; greatly improved support for Microsoft Internet Explorer and Adobe Reader documents; support for Windows 7; reading of the Windows logon, control+alt+delete and User Account Control (UAC) screens; and the ability to interact with Adobe Flash and Sun Java content on web pages. There have also been several significant stability fixes and improvements to the general user experience.
+
+== New Features ==
+- Official support for 64 bit editions of Windows! (#309)
+- Added a synthesizer driver for the Newfon synthesizer. Note that this requires a special version of Newfon. (#206)
+- In virtual buffers, focus mode and browse mode can now be reported using sounds instead of speech. This is enabled by default. It can be configured from the Virtual buffers dialog. (#244)
+- NVDA no longer cancels speech when volume control keys are pressed on the keyboard, allowing the user to change the volume and listen to actual results immediately. (#287)
+- Completely rewritten support for Microsoft Internet Explorer and Adobe Reader documents. This support has been unified with the core support used for Mozilla Gecko, so features such as fast page rendering, extensive quick navigation, links list, text selection, auto focus mode and braille support are now available with these documents.
+- Improved support for the date selection control found in the Windows Vista Date / Time properties dialog.
+- improved support for the Modern XP/Vista start menu (specifically the all programs, and places menus). Appropriate level information is now announced.
+- The amount of text that is announced when moving the mouse is now configurable from the Mouse settings dialog. A choice of paragraph, line, word or character can be made.
+- announce spelling errors under the cursor in Microsoft Word.
+- support for the Microsoft Word 2007 spell checker. Partial support may be available for prior Microsoft Word versions.
+- Better support for Windows Live Mail. Plain text messages can now be read and both the plain text and HTML message composers are useable.
+- In Windows Vista, if the user moves to the secure desktop (either because a UAC control dialog appeared, or because control+alt+delete was pressed), NVDA will announce the fact that the user is now on the secure desktop.
+- NVDA can announce text under the mouse within dos console windows.
+- Support for UI Automation via the UI Automation client API available in Windows 7, as well as fixes to improve the experience of NVDA in Windows 7.
+- NVDA can be configured to start automatically after you log on to Windows. The option is in the General Settings dialog.
+- NVDA can read secure Windows screens such as the Windows logon, control+alt+delete and User Account Control (UAC) screens in Windows XP and above. Reading of the Windows logon screen can be configured from the General Settings dialog. (#97)
+- Added a driver for the Optelec ALVA BC6 series braille displays.
+- When browsing web documents, you can now press n and shift+n to skip forward and backward past blocks of links, respectively.
+- When browsing web documents, ARIA landmarks are now reported, and you can move forward and backward through them using d and shift+d, respectively. (#192)
+- The Links List dialog available when browsing web documents has now become an Elements List dialog which can list links, headings and landmarks. Headings and landmarks are presented hierarchically. (#363)
+- The new Elements List dialog contains a "Filter by" field which allows you to filter the list to contain only those items including the text that was typed. (#173)
+- Portable versions of NVDA now look in the 'userConfig' directory inside the NVDA directory, for the user's configuration. Like for the installer version, this keeps the user's configuration separate from NVDA itself.
+- Custom app modules, braille display drivers and synth drivers can now be stored in the user's configuration  directory. (#337)
+- Virtual buffers are now rendered in the background, allowing the user to interact with the system to some extent during the rendering process. The user will be notified that the document is being rendered if it takes longer than a second.
+- If NVDA detects that it has frozen for some reason, it will automatically pass all keystrokes through so that the user has a better chance of recovering the system.
+- Support for ARIA drag and drop in Mozilla Gecko. (#239)
+- The document title and current line or selection is now spoken when you move focus inside a virtual buffer. This makes the behaviour when moving focus into virtual buffers consistent with that for normal document objects. (#210)
+- In virtual buffers, you can now interact with embedded objects (such as Adobe Flash and Sun Java content) by pressing enter on the object. If it is accessible, you can then tab around it like any other application. To return focus to the document, press NVDA+space. (#431)
+- In virtual buffers, o and shift+o move to the next and previous embedded object, respectively.
+- NVDA can now fully access applications running as administrator in Windows Vista and later. You must install an official release of NVDA for this to work. This does not work for portable versions and snapshots. (#397)
+
+
+== Changes ==
+- NVDA no longer announces "NVDA started" when it starts.
+- The startup and exit sounds are now played using NVDA's configured audio output device instead of the Windows default audio output device. (#164)
+- Progress bar reporting has been improved. Most notably you can now configure NVDA to announce via both speech and beeps at the same time.
+- Some generic roles, such as pane, application and frame, are no longer reported on focus unless the control is unnamed.
+- The review copy command (NVDA+f10) copies the text from the start marker up to and including the current review position, rather than excluding the current position. This allows the last character of a line to be copied, which was not previously possible. (#430)
+- the navigatorObject_where script (ctrl+NVDA+numpad5) has been removed. This key combination did not work on some keyboards, nore was the script found to be that useful.
+- the navigatorObject_currentDimentions script has been remapped to NVDA+numpadDelete. The old key combination did not work on some keyboards. This script also now reports the width and height of the object instead of the right/bottom coordinates.
+- Improved performance (especially on netbooks) when many beeps occur in quick succession; e.g. fast mouse movement with audio coordinates enabled. (#396)
+- The NVDA error sound is no longer played in release candidates and final releases. Note that errors are still logged.
+
+
+== Bug Fixes ==
+- When NVDA is run from an 8.3 dos path, but it is installed in the related long path (e.g. progra~1 verses program files) NVDA will correctly  identify that it is an installed copy and properly load the user's settings.
+- speaking the title of the current foreground window with nvda+t now works correctly when in menus.
+- braille no longer shows useless information in its focus context such as unlabeled panes.
+- stop announcing some useless information when the focus changes such as root panes, layered panes and scroll panes in Java or Lotus applications.
+- Make the  keyword search field in Windows Help (CHM) viewer much more usable. Due to buggyness in that control, the current keyword could not be read as it would be continually changing.
+- report correct page numbers in Microsoft Word if the page numbering has been specifically offset in the document.
+- Better support for edit fields found in Microsoft Word dialogs (e.g. the Font dialog). It is now possible  to navigate these controls with the arrow keys.
+- better support for Dos consoles. specifically: NVDA can now read the content of particular consoles it always used to think were blank. Pressing control+break no longer terminates NVDA.
+- On Windows Vista and above, the NVDA installer now starts NVDA with normal user privileges when requested to run NVDA on the finish screen.
+- Backspace is now handled correctly when speaking typed words. (#306)
+- Don't incorrectly report "Start menu" for certain context menus in Windows Explorer/the Windows shell. (#257)
+- NVDA now correctly handles ARIA labels in Mozilla Gecko when there is no other useful content. (#156)
+- NVDA no longer incorrectly enables focus mode automatically for editable text fields which update their value when the focus changes; e.g. http://tigerdirect.com/. (#220)
+- NVDA will now attempt to recover from some situations which would previously cause it to freeze completely. It may take up to 10 seconds for NVDA to detect and recover from such a freeze.
+- When the NVDA language is set to "User default", use the user's Windows  display language setting instead of the Windows locale setting. (#353)
+- NVDA now recognises the existence of controls in AIM 7.
+- The pass key through command no longer gets stuck if a key is held down. Previously, NVDA stopped accepting commands if this occurred and had to be restarted. (#413)
+- The taskbar is no longer ignored when it receives focus, which often occurs when exiting an application. Previously, NVDA behaved as if the focus had not changed at all.
+- When reading text fields in applications which use the Java Access Bridge (including OpenOffice.org), NVDA now functions correctly when reporting of line numbers is enabled.
+- The review copy command (NVDA+f10) gracefully handles the case where it is used on a position before the start marker. Previously, this could cause problems such as crashes in Notepad++.
+- A certain control character (0x1) no longer causes strange eSpeak behaviour (such as changes in volume and pitch) when it is encountered in text. (#437)
+- The report text selection command (NVDA+shift+upArrow) now gracefully reports that there is no selection in objects which do not support text selection.
+- Fixed the issue where pressing the enter key on certain Miranda-IM buttons or links was causing NVDA to freeze. (#440)
+- The current line or selection is now properly respected when spelling or copying the current navigator object.
+- Worked around a Windows bug which was causing garbage to be spoken after the name of link controls in Windows Explorer and Internet Explorer dialogs. (#451)
+- Fixed a problem with the report date and time command (NVDA+f12). Previously, date reporting was truncated on some systems. (#471)
+- Fixed the issue where the system screen reader flag was sometimes inappropriately cleared after interacting with secure Windows screens. This could cause problems in applications which check the screen reader flag, including Skype, Adobe Reader and Jart. (#462)
+- In an Internet Explorer 6 combo box, the active item is now reported when it is changed. (#342)
+
+
+= 0.6p3 =
+
+== New Features ==
+- As Microsoft Excel's formula bar is inaccessible to NVDA, provide an NVDA specific dialog box for editing when the user presses f2 on a cell.
+- Support for formatting in IAccessible2 text controls, including Mozilla applications.
+- Spelling errors can now be reported where possible. This is configurable from the Document Formatting preferences dialog.
+- NVDA can be configured to beep for either all or only visible progress bars. Alternatively, it can be configured to speak progress bar values every 10%.
+- Links can now be identified in richedit controls.
+- The mouse can now be moved to the character under the review cursor in most editable text controls. Previously, the mouse could only be moved to the center of the control.
+- In virtual buffers, the review cursor now reviews the text of the buffer, rather than just the internal text of the navigator object (which is often not useful to the user). This means that you can navigate the virtual buffer hierarchically using object navigation and the review cursor will move to that point in the buffer.
+- Handle some additional states on Java controls.
+- If the title command (NVDA+t) is pressed twice, it spells the title. If pressed thrice, it is copied to the clipboard.
+- Keyboard help now reads the names of modifier keys when pressed alone.
+- Key names announced by keyboard help are now translatable.
+- Added support for the recognized text field in SiRecognizer. (#198)
+- Support for braille displays!
+- Added a command (NVDA+c) to report the text on the Windows clipboard. (#193)
+- In virtualBuffers, if NVDA automatically switches to focus mode, you can use the escape key to switch back to browse mode. NVDA+space can still also be used.
+- In virtual buffers, when the focus changes or the caret is moved, NVDA can automatically switch to focus mode or browse mode as appropriate for the control under the caret. This is configured from the Virtual Buffers dialog. (#157)
+- Rewritten SAPI4 synthesizer driver which replaces the sapi4serotek and sapi4activeVoice drivers and should fix the problems encountered with these drivers.
+- The NVDA application now includes a manifest, which means that it no longer runs in compatibility mode in Windows Vista.
+- The configuration file and speech dictionaries are now saved in the user's application data directory if NVDA was installed using the installer. This is necessary for Windows Vista and also allows multiple users to have individual NVDA configurations.
+- Added support for position information for IAccessible2 controls.
+- Added the ability to copy text to the clipboard using the review cursor. NVDA+f9 sets the start marker to the current position of the review cursor. NVDA+f10 retrieves the text between the start marker and the current position of the review cursor and copies it to the clipboard. (#240)
+- Added support for some edit controls in pinacle tv software.
+- When announcing selected text for long selections (512 characters or more), NVDA now speaks the number of selected characters, rather than speaking the entire selection. (#249)
+
+
+== Changes ==
+- If the audio output device is set to use the Windows default device (Microsoft Sound Mapper), NVDA will now switch to the new default device for eSpeak and tones when the default device changes. For example, NVDA will switch to a USB audio device if it automatically becomes the default device when it is connected.
+- Improve performance of eSpeak with some Windows Vista audio drivers.
+- reporting of links, headings, tables, lists and block quotes can now be configured from the Document Formatting settings dialog. Previously to configure these settings for virtual buffers, the virtual buffer settings dialog would have been used. Now all documents share this configuration.
+- Rate is now the default setting in the speech synthesizer settings ring.
+- Improve the loading and unloading of appModules.
+- The title command (NVDA+t) now only reports the title instead of the entire object. If the foreground object has no name, the application's process name is used.
+- Instead of virtual buffer pass through on and off, NVDA now reports focus mode (pass through on) and browse mode (pass through off).
+- Voices are now stored in the configuration file by ID instead of by index. This makes voice settings more reliable across systems and configuration changes. The voice setting will not be preserved in old configurations and an error may be logged the first time a synthesizer is used. (#19)
+- The level of a tree view item is now announced first if it has changed from the previously focused item for all tree views. Previously, this was only occurring for native Windows (SysTreeView32) tree views.
+
+
+== Bug Fixes ==
+- The last chunk of audio is no longer cut off when using NVDA with eSpeak on a remote desktop server.
+- Fix problems with saving speech dictionaries for certain voices.
+- Eliminate the lag when moving by units other than character (word, line, etc.) towards the bottom of large plain text documents in Mozilla Gecko virtual buffers. (#155)
+- If speak typed words is enabled, announce the word when enter is pressed.
+- Fix some character set issues in richedit documents.
+- The NVDA log viewer now uses richedit instead of just edit to display the log. This improves reading by word with NVDA.
+- Fix some issues related to embedded objects in richedit controls.
+- NVDA now reads page numbers in Microsoft Word. (#120)
+- Fix the issue where tabbing to a checked checkbox in a Mozilla Gecko virtual buffer and pressing space would not announce that the checkbox was being unchecked.
+- Correctly report partially checked checkboxes in Mozilla applications.
+- If the text selection expands or shrinks in both directions, read the selection as one chunk instead of two.
+- When reading with the mouse, text in Mozilla Gecko edit fields should now be read.
+- Say all should no longer cause certain SAPI5 synthesizers to crash.
+- Fixed an issue which meant that text selection changes were not being read in Windows standard edit controls before the first focus change after NVDA was started.
+- Fix mouse tracking in Java objects. (#185)
+- NVDA no longer reports Java tree view items with no children as being collapsed.
+- Announce the object with focus when a Java window comes to the foreground. Previously, only the top-level Java object was announced.
+- The eSpeak synthesizer driver no longer stops speaking completely after a single error.
+- Fix the issue whereby updated voice parameters (rate, pitch, etc.) were not saved when the voice was changed from the synthesizer settings ring.
+- Improved the speaking of typed characters and words.
+- Some new text that was previously not spoken in text console applications (such as some text adventure games) is now spoken.
+- NVDA now ignores focus changes in background windows. Previously, a background focus change could be treated as if the real focus changed.
+- Improved the detection of the focus when leaving context menus. Previously, NVDA often didn't react at all when leaving a context menu.
+- NVDA now announces when the context menu is activated in the Start menu.
+- The classic Start menu is now announced as Start menu instead of Application menu.
+- Improved the reading of alerts such as those encountered in Mozilla Firefox. The text should no longer be read multiple times and other extraneous information will no longer be read. (#248)
+- The text of focusable, read-only edit fields will no longer be included when retrieving the text of dialogs. This fixes, for example, the automatic reading of the entire license agreement in installers.
+- NVDA no longer announces the unselection of text when leaving some edit controls (example: Internet Explorer address bar, Thunderbird 3 email address fields).
+- When opening plain text emails in Outlook Express and Windows Mail, focus is correctly placed in the message ready for the user to read it. Previously the user had to press tab or click on the message in order to use cursor keys to read it.
+- Fixed several major issues with the "Speak command keys" functionality.
+- NVDA can now read text past 65535 characters in standard edit controls (e.g. a large file in Notepad).
+- Improved line reading in MSHTML edit fields (Outlook Express editable messages and Internet Explorer text input fields).
+- NVDA no longer sometimes freezes completely when editing text in OpenOffice. (#148, #180)
+
+
+= 0.6p2 =
+- Improved the default ESpeak voice in NVDA
+- Added a laptop keyboard layout. Keyboard layouts can be configured from NVDA's  Keyboard settings dialog. (#60)
+- Support for grouping items in SysListView32 controls, mainly found in Windows Vista. (#27)
+- Report the checked state of treeview items in SysTreeview32 controls.
+- Added shortcut keys for many of NVDA's configuration dialogs
+- Support for IAccessible2 enabled applications such as Mozilla Firefox when running NVDA from portable media, with out having to register any special Dll files
+- Fix a crash with the virtualBuffers Links List in Gecko applications. (#48)
+- NVDA should no longer crash Mozilla Gecko applications such as Firefox and Thunderbird if NVDA is running with higher privilages than the Mozilla Gecko application. E.g. NVDA is  running as Administrator.
+- Speech dictionaries (previously User dictionaries) now can be either case sensitive or insensitive, and the patterns can optionally be regular expressions. (#39)
+- Whether or not NVDA uses a 'screen layout' mode for virtual buffer documents can now be configured from a settings dialog
+- No longer report anchor tags with no href in Gecko documents as links. (#47)
+- The NVDA find command now remembers what you last searched for, across all applications. (#53)
+- Fix issues where the checked state would not be announced for some checkboxes and radio buttons in virtualBuffers
+- VirtualBuffer pass-through mode is now specific to each document, rather than NVDA globally. (#33)
+- Fixed some sluggishness with focus changes and incorrect speech interuption which sometimes occured when using NVDA on a system that had been on standby or was rather slow
+- Improve support for combo boxes in Mozilla Firefox. Specifically when arrowing around them text isn't repeated, and when jumping out of them, ancestor controls are not announced unnecessarily. Also virtualBuffer commands now work when focused on one  when you are in a virtualBuffer.
+- Improve accuracy of finding the statusbar in many applications. (#8)
+- Added the NVDA interactive Python console tool, to enable developers to look at and manipulate NVDA's internals as it is running
+- sayAll, reportSelection and reportCurrentLine scripts now work properly when in virtualBuffer pass-through mode. (#52)
+- The increase rate and decrease rate scripts have been removed. Users should use the synth settings ring scripts (control+nvda+arrows) or the Voice settings dialog
+- Improve the range and scale of the progress bar beeps
+- Added more quick keys to the new virtualBuffers:  l for list, i for list item, e for edit field, b for button, x for checkbox, r for radio button, g for graphic, q for blockquote, c for combo box, 1 through 6 for respective heading levels, s for separator, m for frame. (#67, #102, #108)
+- Canceling the loading of a new document in Mozilla Firefox now allows the user to keep using the old document's virtualBuffer if the old document hadn't yet really been destroyed. (#63)
+- Navigating by words in virtualBuffers is now more accurate as  words do not accidentally contain text from more than one field. (#70)
+- Improved accuracy of focus tracking and focus updating when navigating in Mozilla Gecko virtualBuffers.
+- Added a findPrevious script (shift+NVDA+f3) for use in new virtualBuffers
+- Improved sluggishness in Mozilla Gecko dialogs (in Firefox and Thunderbird). (#66)
+- Add the ability to view the current log file for NVDA. it can be found in the NVDA menu -> Tools
+- Scripts such as say time and date now take the current language in to account; punctuation and ordering of words now reflects the language
+- The language combo box in NVDA's General settings dialog now shows full language names for ease of use
+- When reviewing text in the current navigator object, the text is always up to date if it changes dynamically. E.g. reviewing the text of a list item in Task Manager. (#15)
+- When moving with the mouse, the current paragraph of text under the mouse is now announced, rather than either all the text in that particular object or just the current word. Also audio coordinates, and announcement of object roles is optional, they are turned off by default
+- Support for reading text with the mouse in Microsoft Word
+- Fixed bug where leaving the menu bar in applications such as Wordpad would cause text selection to not be announced anymore
+- In Winamp, the title of the track is no longer announced again and again when switching tracks, or pausing/resuming/stopping playback.
+- In Winamp,  Added ability to announce state of the shuffle and repeat controls as they are switched. Works in the main window and in the playlist editor
+- Improve the ability to activate particular fields in Mozilla Gecko virtualBuffers. May include clickable graphics, links containing paragraphs, and other weird structures
+- Fixed an initial lag when opening NVDA dialogs on some systems. (#65)
+- Add specific support for the Total Commander application
+- Fix bug in the sapi4serotek driver where the pitch could get locked at a particular value, i.e. stays high after reading a capital letter. (#89)
+- Announce clickable text and other fields as clickable in Mozilla Gecko VirtualBuffers. e.g.  a field which has an onclick HTML attribute. (#91)
+- When moving around Mozilla Gecko virtualBuffers, scroll the current field in to view -- useful so sighted peers have an idea of where the user is up to in the document. (#57)
+- Add basic support for ARIA live region show events in IAccessible2 enabled applications. Useful in the Chatzilla IRC application, new messages will now be read automatically
+- Some slight improvements to help use ARIA enabled web applications,  e.g. Google Docs
+- Stop adding extra blank lines to text when copying it from a virtualBuffer
+- Stop the space key from activating a link in the Links List. Now it can be used like other letters in order to  start typing the name of a particular link you wish to go to
+- The moveMouseToNavigator script (NVDA+numpadSlash) now moves the mouse to the centre of the navigator object, rather than the top left
+- Added scripts to click the left and right mouse buttons (numpadSlash and numpadStar respectively)
+- Improve access to the Windows System Tray. Focus hopefully should no longer seem to keep jumping back to one particular item. Reminder: to get to the System Tray use the Windows command WindowsKey+b. (#10)
+- Improve performance and stop announcing extra text when holding down a cursor key in an edit field and it hits the end
+- Stop the ability for NVDA to make the user wait while particular messages are spoken. Fixes some crashes/freezes with particular speech synthesizers. (#117)
+- Added support for the Audiologic Tts3 speech synthesizer, contribution by Gianluca Casalino. (#105)
+- Possibly improve performance when navigating around documents in Microsoft Word
+- Improved accuracy when reading text of alerts in Mozilla Gecko applications
+- Stop possible crashes when trying to save configuration on non-English versions of Windows. (#114)
+- Add an NVDA welcome dialog. This dialog is designed to provide essential information for new users and allows CapsLock to be configured as an NVDA modifier key. This dialog will be displayed when NVDA is started by default until it is disabled.
+- Fix basic support for Adobe Reader so it is possible to read documents  in  versions 8 and 9
+- Fix some errors that may have occured when holding down keys before NVDA is properly initialized
+- If the user has configured NVDA to save configuration on exit, make sure the configuration is properly saved when shutting down or logging out of  Windows.
+- Added an NVDA logo sound to the beginning of the installer, contributed by Victer Tsaran
+- NVDA, both running in the installer and otherwise, should properly clean up its system tray icon when it exits
+- Labels for standard controls in NVDA's dialogs (such as Ok and cancel buttons) should now show in the language NVDA is set to, rather than just staying in English.
+- NVDA's icon should now be  used for  the NVDA shortcuts in the start menu and on the Desktop, rather than a default application icon.
+- Read cells in MS Excel when moving with tab and shift+tab. (#146)
+- Fix some double speaking in particular lists in Skype.
+- Improved caret tracking in IAccessible2 and Java applications; e.g. in Open Office and Lotus Symphony, NVDA properly waits for the caret to move in documents rather than accidentally reading the wrong word or line at the end of some paragraphs. (#119)
+- Support for AkelEdit controls found in Akelpad 4.0
+- NVDA no longer locks up in Lotus Synphony when moving from the document to the menu bar.
+- NVDA no longer freezes in the Windows XP Add/Remove programs applet when launching an uninstaller. (#30)
+- NVDA no longer freezes when opening Spybot Search and Destroy
+
+
+= 0.6p1 =
+
+== Access to web content with new in-process virtualBuffers (so far for Mozilla Gecko applications including Firefox3 and Thunderbird3) ==
+- Load times have been improved almost by a factor of thirty (you no longer have to wait at all for most web pages to load in to the buffer)
+- Added a links list (NVDA+f7)
+- Improved the find dialog (control+nvda+f) so that it performs a case-insencitive search, plus fixed a few focus issues with that dialog box.
+- It is now possible to select and copy text in the new virtualBuffers
+- By default the new virtualBuffers represent the document in a screen layout (links and controls are not on separate lines unless they really are visually). You can toggle this feature with NVDA+v.
+- It is possible to move by paragraph with control+upArrow and control+downArrow.
+- Improved support for dynamic content
+- Improved over all accuracy of reading lines and fields when arrowing up and down.
+
+
+== Internationalization ==
+- It is now possible to type accented characters that rely on a "dead character", while NVDA is running.
+- NVDA now announces when the keyboard layout is changed (when pressing alt+shift).
+- The announce date and time feature now takes the system's current regional and language options in to account.
+- added czech translation (by Tomas Valusek with help from Jaromir Vit)
+- added vietnamese translation by Dang Hoai Phuc
+- Added Africaans (af_ZA) translation, by Willem van der Walt.
+- Added russian translation by Dmitry Kaslin 
+- Added polish translation by DOROTA CZAJKA and friends.
+- Added Japanese translation by Katsutoshi Tsuji.
+- added Thai translation by Amorn Kiattikhunrat
+- added croatian translation by Mario Percinic and Hrvoje Katic  
+- Added galician translation by Juan C. buno 
+- added ukrainian translation by Aleksey Sadovoy 
+
+
+== Speech ==
+- NVDA now comes packaged with eSpeak 1.33 which contains many improvements, among those are improved languages, named variants, ability to speak faster.
+- The voice settings dialog now allows you to change the variant of a synthesizer if it supports one. Variant is usually a slight variation on the current voice. (eSpeak supports variants).
+- Added the ability to change the inflection of a voice in the voice settings dialog if the current synthesizer supports this. (eSpeak supports inflection).
+- Added the ability to turn off speaking of object position information(e.g. 1 of 4). This option can be found in the Object presentation settings dialog.
+- NVDA can now beep when speaking a capital letter. This can be turned on and off with a check box in the voice settings dialog. Also added a raise pitch for capitals check box to configure whether NVDA should actually do its normal pitch raise for capitals. So now you can have either raise pitch, say cap, or beep, for capitals.
+- Added the ability to pause speech in NVDA (like found in Voice Over for the Mac). When NVDA is speaking something, you can press the control or shift keys to silence speech just like normal, but if you then tap the shift key again (as long as you havn't pressed any other keys) speech will continue from exactly where it left off.
+- Added a virtual synthDriver which outputs text to a window instead of speaking via a speech synthesiser. This should be more pleasant for sighted developers who are not used to speech synthesis but want to know what is spoken by NVDA. There are probably still some bugs, so feedback is most definitely welcome.
+- NVDA no longer by default speaks punctuation, you can enable speaking of punctuation with NVDA+p.
+- eSpeak by default now speaks quite a bit slower, which should make it easier for people who are using eSpeak for the first time, when installing or starting to use NVDA.
+- Added user dictionaries to NVDA. These allow you to make NVDA speak certain text differently. There are three dictionaries: default, voice, and temporary. Entries you add to the default dictionary will happen all the time in NVDA. Voice dictionaries are specific to the current synthesizer and voice you currently have set. And temporary dictionary is  for those times you quickly want to set a rule while you are doing a particular task, but you don't want it to be perminant (it will disappear if you close NVDA). For now the rules are regular expressions, not just normal text.
+- Synthesizers can now use any audio output device on your system, by setting the output device combo box in the Synthesizer dialog before selecting the synthesizer you want.
+
+
+== Performance ==
+- NVDA no longer takes up a huge amount of system memory , when editing messages in mshtml edit controls
+- Improved performance when reviewing text inside many controls that do not actually have a real cursor. e.g. MSN Messenger history window, treeview items, listview items etc.
+- Improved performance in rich edit documents.
+- NVDA should no longer slowly creep up in system memory size for no reason
+- Fixed bugs when  trying to focus on a dos console window more than three or so times. NVDA did have a tendency to completely crash.
+
+
+== Key commands ==
+- NVDA+shift+numpad6 and NVDA+shift+numpad4 allow you to navigate to the next or previous object in flow respectively. This means that you can navigate in an application by only using these two keys with out having to worry about going up by parent, or down to first child as you move around the object hyerarchy. For instance in a web browser such as firefox, you could navigate the document by object, by just using these two keys. If next in flow or previous in flow takes you up and out of an object, or down in to an object, ordered beeps indicate the direction.
+- You can now configure voice settings with out opening the voice settings dialog, by using the Synth Settings Ring. The synth settings ring is a group of voice settings you can toggle through by pressing control+NVDA+right and control+NVDA+left. To change a setting use control+NVDA+up and control+NVDA+down.
+- Added a command to report the current selection in edit fields (NVDA+shift+upArrow).
+- Quite a few NVDA commands that speak text (such as report current line etc) now can spell the text if pressed twice quickly.
+- the capslock, numpad insert and extended insert can all be used as the NVDA modifier key. Also if one of these keys is used, pressing the key twice with out pressing any other keys will send the key through to the operating system, just like you'd pressed the key with out NVDA running. To make one of these keys be the NVDA modifier key, check its checkbox in the Keyboard settings dialog (used to be called the keyboard echo dialog).
+
+
+== Application support ==
+- Improved support for Firefox3 and Thunderbird3 documents. Load times have been improved by almost a factor of thirty, a screen layout is used by default (press nvda+v to toggle between this and no screen layout), a links list (nvda+f7 has been added), the find dialog (control+nvda+f) is now case-insensitive, much better support for dynamic content, selecting and copying text is now possible.
+- In the MSN Messenger and Windows Live Messenger history windows, it is now possible to select and copy text.
+- Improved support for the audacity application
+- Added support for a few edit/text controls in Skype
+- Improved support for Miranda instant messenger application
+- Fixed some focus issues when opening html and plain text messages in Outlook Express. 
+- Outlook express newsgroup message fields are now labeled correctly
+- NVDA can now read the addresses in the Outlook Express message fields (to/from/cc etc)
+- NVDA should be now more accurate at announcing the next message in out look express when deleting a message from the message list.
+
+
+== APIs and toolkits ==
+- Improved object navigation for MSAA objects. If a window has a system menu, title bar, or scroll bars, you can now navigate to them.
+- Added support for the IAccessible2 accessibility API. A part from the ability to announce more control types, this also allows NVDA to access the cursor in applications such as Firefox 3 and Thunderbird 3, allowing you to navigate, select or edit text.
+- Added support for Scintilla edit controls (such controls can be found in Notepad++ or Tortoise SVN).
+- Added support for Java applications (via the Java Access Bridge). This can provide basic support for Open Office (if Java is enabled), and any other stand-alone Java application. Note that java applets with in a web browser may not work yet.
+
+
+== Mouse ==
+- Improved support for reading what is under the mouse pointer as it moves. It is now much faster, and it also now has the ability in some controls such as standard edit fields, Java and IAccessible2 controls, to read the current word, not just the current object. This may be of some used to vision impared people who just want to read a specific bit of text with the mouse.
+- Added a new config option, found in the mouse settings dialog. Play audio when mouse moves, when checked, plays a 40 ms beep each time the mouse moves, with its pitch (between 220 and 1760 hz) representing the y axis, and left/right volume, representing the x axis. This enables a blind person to get a rough idea of where the mouse is on the screen as its being moved. This feature also depends on reportObjectUnderMouse also being turned on. So this means that if you quickly need to disable both beeps and announcing of objects, then just press NVDA+m. The beeps are also louder or softer depending on how bright the screen is at that point.
+
+
+== Object presentation and interaction ==
+- Improved support for most common treeview controls. NVDA now tells you how many items are in the branch when you expand it. It also announces the level when moving in and out of branches. And, it announces the current item number and number of items, according to the current branch, not the entire treeview.
+- Improved what is announced when focus changes as you move around applications or the operating system. Now instead of just hearing the control you land on, you hear information about any controls this control is positioned inside of. For instance if you tab and land on a button inside a groupbox, the groupbox will also get announced.
+- NVDA now tries to speak the message inside many dialog boxes as they appear. This is accurate most of the time, though there are still many dialogs that arn't as good as they could be.
+- Added a report object descriptions checkbox to the object presentation settings dialog. Power users may wish to sometimes uncheck this to stop NVDA announcing a lot of extra descriptions on particular controls,  such as in Java applications.
+- NVDA automatically announces selected text in edit controls when focus moves to them. If there isn't any selected text, then it just announces the current line like usual.
+- NVDA is a lot more careful now when it plays beeps to indicate progress bar changes in applications. It no longer goes crazy in Eclipse applications such as Lotus Notes/Symphony, and Accessibility Probe.
+
+
+== User Interface ==
+- Removed the NVDA interface window, and replaced it with a simple NVDA popup menu.
+- NVDA's user interface settings dialog is now called General Settings. It also contains an extra setting: a combo box to set the log level, for what messages should go to NVDA's log file. Note that NVDA's log file is now called nvda.log not debug.log.
+- Removed the report object group names checkBox from the object presentation settings dialog, reporting of group names now is handled differently.
+
+
+= 0.5 =
+- NVDA now has a built-in synthesizer called eSpeak, developed by Jonathan Duddington.It is very responsive and lite-weight, and has support for many different languages. Sapi synthesizers can still be used, but eSpeak will be used by default.
+ - eSpeak does not depend on any special software to be installed, so it can be used with NVDA on any computer, on a USB thumb drive, or anywhere. 
+ - For more info on eSpeak, or to find other versions, go to http://espeak.sourceforge.net/.
+- Fix bug where the wrong character was being announced when pressing delete in Internet Explorer / Outlook Express editable panes.
+- Added support for more edit fields in Skype.
+- VirtualBuffers only get loaded when focus is on the window that needs to be loaded. This fixes some problems when the preview pane is turned on in Outlook Express.
+- Added commandline arguments to NVDA:
+ - -m, --minimal: do not play startup/exit sounds and do not show the interface on startup if set to do so.
+ - -q, --quit: quit any other already running instance of NVDA and then exit
+ - -s, --stderr-file fileName: specify where NVDA should place uncaught errors and exceptions
+ - -d, --debug-file fileName: specify where NVDA should place debug messages
+ - -c, --config-file: specify an alternative configuration file  
+ - -h, -help: show a help message listing commandline arguments
+- Fixed bug where punctuation symbols would not be translated to the appropriate language, when using a language other than english, and when speak typed characters was turned on.
+- Added Slovak language files thanks to Peter Vagner 
+- Added a Virtual Buffer settings dialog and a Document Formatting settings dialog, from Peter Vagner.
+- Added French translation thanks to Michel Such 
+- Added a script to toggle beeping of progress bars on and off (insert+u). Contributed by Peter Vagner.
+- Made more messages in NVDA be translatable for other languages. This includes script descriptions when in keyboard help.
+- Added a find dialog to the virtualBuffers (internet Explorer and Firefox). Pressing control+f when on a page brings up a dialog in which you can type some text to find. Pressing enter will then search for this text and place the virtualBuffer cursor on this line. Pressing f3 will also search for the next occurance of the text.
+- When speak typed characters is turned on, more characters should be now spoken. Technically, now ascii characters from 32 to 255 can now be spoken.
+- Renamed some control types for better readability. Editable text is now edit, outline is now tree view and push button is now button.
+- When arrowing around list items in a list, or tree view items in a tree view, the control type (list item, tree view item) is no longer spoken, to speed up navigation.
+- Has Popup (to indicate that a menu has a submenu) is now spoken as submenu.
+- Where some language use control and alt (or altGR) to enter a special character, NVDA now will speak these characters when speak typed characters is on.
+- Fixed some problems with reviewing static text controls.
+- Added Translation for Traditional Chinese, thanks to Coscell Kao.
+- Re-structured an important part of the NVDA code, which should now fix many issues with NVDA's user interface (including settings dialogs).
+- Added Sapi4 support to NVDA. Currently there are two sapi4 drivers, one based on code contributed by Serotek Corporation, and one using the ActiveVoice.ActiveVoice com Interface. Both these drivers have issues, see which one works best for you.
+- Now when trying to run a new copy of NVDA while an older copy is still running will cause the new copy to just exit. This fixes a major problem where running multiple copies of NVDA makes your system very unusable.
+- Renamed the title of the NVDA user interface from NVDA Interface to NVDA. 
+- Fixed a bug in Outlook Express where pressing backspace at the start of an editable message would cause an error.
+- Added patch from Rui Batista that adds a script to report the current battery status on laptops (insert+shift+b).
+- Added a synth driver called Silence. This is a synth driver that does not speak anything, allowing NVDA to stay completely silent at all times. Eventually this could be used along with Braille support, when we have it.
+- Added capitalPitchChange setting for synthesizers thanks to J.J. Meddaugh
+- Added patch from J.J. Meddaugh that makes the toggle report objects under mouse script more like the other toggle scripts (saying on/off rather than changing the whole statement).
+- Added spanish translation (es) contributed by Juan C. buo.
+- Added Hungarian language file from Tamas Gczy.
+- Added Portuguese language file from Rui Batista.
+- Changing the voice in the voice settings dialog now sets the rate, pitch and volume sliders to the new values according to the synthesizer, rather than forcing the synthesizer to be set to the old values. This fixes issues where a synth like eloquence or viavoice seems to speek at a much faster rate than all other synths.
+- Fixed a bug where either speech would stop, or NVDA would entirely crash, when in a Dos console window.
+- If support for a particular language exists, NVDA now automatically can show its interface and speak its messages in the language Windows is set to. A particular language can still be chosen manualy from the user interface settings dialog as well.
+- Added script 'toggleReportDynamicContentChanges' (insert+5). This toggles whether new text, or other dynamic changes should be automatically announced. So far this only works in Dos Console Windows.
+- Added script 'toggleCaretMovesReviewCursor' (insert+6). This toggles whether the review cursor should be automatically repositioned when the system caret moves. This is useful in Dos console windows when trying to read information as the screen is updating.
+- Added script 'toggleFocusMovesNavigatorObject' (insert+7). This toggles whether the navigator object is repositioned on the object with focus as it changes.
+- Added some documentation translated in to various languages. So far there is French, Spannish and Finish.
+- Removed some developer documentation from the binary distribution of NVDA, it is only now in the source version.
+- Fixed a possible bug in Windows Live Messanger and MSN Messenger where arrowing up and down the contact list would cause errors.
+- New messages are now automatically spoken when in a conversation using Windows Live Messenger. (only works for English versions so far)
+- The history window in a Windows Live Messenger conversation can now be read by using the arrow keys. (Only works for English versions so far) 
+- Added script 'passNextKeyThrough' (insert+f2). Press this key, and then the next key pressed will be passed straight through to Windows. This is useful if you have to press a certain key in an application but NVDA uses that key for something else.
+- NVDA no longer freezes up for more than a minute when opening very large documents in MS Word.
+- Fixed a bug where moving out of a table in MS Word, and then moving back in, caused the current row/column numbers not to be spoken if moving back in to exactly the same cell.
+- When starting NVDA with a synthesizer that doesn't exist, or is not working, the sapi5 synth will try and be loaded in stead, or if sapi5 isn't working, then speech will be set to silence.
+- Increasing and decreasing rate scripts can no longer take the rate above 100 or below 0.
+- If there is an error with a language when choosing it in the User Interface Settings dialog, a message box will alert the user to the fact.
+- NVDA now asks if it should save configuration and restart if the user has just changed the language in the User Interface Settings Dialog. NVDA must be restarted for the language change to fully take effect.
+- If a synthesizer can not be loaded, when choosing it from the synthesizer dialog, a message box alerts the user to the fact.
+- When loading a synthesizer for the first time, NVDA lets the synthesizer choose the most suitable voice, rate and pitch parameters, rather than forcing it to defaults it thinks are ok. This fixes a problem where Eloquence and Viavoice sapi4 synths start speaking way too fast for the first time.
+