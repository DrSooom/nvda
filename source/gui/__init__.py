# -*- coding: UTF-8 -*-
#gui/__init__.py
#A part of NonVisual Desktop Access (NVDA)
<<<<<<< HEAD
#Copyright (C) 2006-2017 NV Access Limited, Peter Vágner, Aleksey Sadovoy, Mesar Hameed, Joseph Lee
=======
#Copyright (C) 2006-2017 NV Access Limited, Peter Vágner, Aleksey Sadovoy, Mesar Hameed, Joseph Lee, Thomas Stivers
>>>>>>> 3152eacc
#This file is covered by the GNU General Public License.
#See the file COPYING for more details.

import time
import os
import sys
import threading
import codecs
import ctypes
import weakref
import wx
import wx.adv
import globalVars
import tones
import ui
from logHandler import log
import config
import versionInfo
import speech
import queueHandler
import core
import guiHelper
from settingsDialogs import *
import speechDictHandler
import languageHandler
import keyboardHandler
import logViewer
import speechViewer
import winUser
import api
import guiHelper
import winVersion

try:
	import updateCheck
except RuntimeError:
	updateCheck = None

### Constants
NVDA_PATH = os.getcwdu()
ICON_PATH=os.path.join(NVDA_PATH, "images", "nvda.ico")
DONATE_URL = "http://www.nvaccess.org/donate/"

### Globals
mainFrame = None
isInMessageBox = False

def getDocFilePath(fileName, localized=True):
	if not getDocFilePath.rootPath:
		if hasattr(sys, "frozen"):
			getDocFilePath.rootPath = os.path.join(NVDA_PATH, "documentation")
		else:
			getDocFilePath.rootPath = os.path.abspath(os.path.join("..", "user_docs"))

	if localized:
		lang = languageHandler.getLanguage()
		tryLangs = [lang]
		if "_" in lang:
			# This locale has a sub-locale, but documentation might not exist for the sub-locale, so try stripping it.
			tryLangs.append(lang.split("_")[0])
		# If all else fails, use English.
		tryLangs.append("en")

		fileName, fileExt = os.path.splitext(fileName)
		for tryLang in tryLangs:
			tryDir = os.path.join(getDocFilePath.rootPath, tryLang)
			if not os.path.isdir(tryDir):
				continue

			# Some out of date translations might include .txt files which are now .html files in newer translations.
			# Therefore, ignore the extension and try both .html and .txt.
			for tryExt in ("html", "txt"):
				tryPath = os.path.join(tryDir, "%s.%s" % (fileName, tryExt))
				if os.path.isfile(tryPath):
					return tryPath

	else:
		# Not localized.
		if not hasattr(sys, "frozen") and fileName in ("copying.txt", "contributors.txt"):
			# If running from source, these two files are in the root dir.
			return os.path.join(NVDA_PATH, "..", fileName)
		else:
			return os.path.join(getDocFilePath.rootPath, fileName)
getDocFilePath.rootPath = None

class MainFrame(wx.Frame):

	def __init__(self):
		style = wx.DEFAULT_FRAME_STYLE ^ wx.MAXIMIZE_BOX ^ wx.MINIMIZE_BOX | wx.FRAME_NO_TASKBAR
		super(MainFrame, self).__init__(None, wx.ID_ANY, versionInfo.name, size=(1,1), style=style)
		self.Bind(wx.EVT_CLOSE, self.onExitCommand)
		self.sysTrayIcon = SysTrayIcon(self)
		#: The focus before the last popup or C{None} if unknown.
		#: This is only valid before L{prePopup} is called,
		#: so it should be used as early as possible in any popup that needs it.
		#: @type: L{NVDAObject}
		self.prevFocus = None
		#: The focus ancestors before the last popup or C{None} if unknown.
		#: @type: list of L{NVDAObject}
		self.prevFocusAncestors = None
		# If NVDA has the uiAccess privilege, it can always set the foreground window.
		if not config.hasUiAccess():
			# This makes Windows return to the previous foreground window and also seems to allow NVDA to be brought to the foreground.
			self.Show()
			self.Hide()
			if winUser.isWindowVisible(self.Handle):
				# HACK: Work around a wx bug where Hide() doesn't actually hide the window,
				# but IsShown() returns False and Hide() again doesn't fix it.
				# This seems to happen if the call takes too long.
				self.Show()
				self.Hide()

	def Destroy(self):
		self.sysTrayIcon.Destroy()
		super(MainFrame, self).Destroy()

	def prePopup(self):
		"""Prepare for a popup.
		This should be called before any dialog or menu which should pop up for the user.
		L{postPopup} should be called after the dialog or menu has been shown.
		@postcondition: A dialog or menu may be shown.
		"""
		nvdaPid = os.getpid()
		focus = api.getFocusObject()
		if focus.processID != nvdaPid:
			self.prevFocus = focus
			self.prevFocusAncestors = api.getFocusAncestors()
		if winUser.getWindowThreadProcessID(winUser.getForegroundWindow())[0] != nvdaPid:
			# This process is not the foreground process, so bring it to the foreground.
			self.Raise()

	def postPopup(self):
		"""Clean up after a popup dialog or menu.
		This should be called after a dialog or menu was popped up for the user.
		"""
		self.prevFocus = None
		self.prevFocusAncestors = None
		if not winUser.isWindowVisible(winUser.getForegroundWindow()):
			# The current foreground window is invisible, so we want to return to the previous foreground window.
			# Showing and hiding our main window seems to achieve this.
			self.Show()
			self.Hide()

	def showGui(self):
		# The menu pops up at the location of the mouse, which means it pops up at an unpredictable location.
		# Therefore, move the mouse to the centre of the screen so that the menu will always pop up there.
		left, top, width, height = api.getDesktopObject().location
		x = width / 2
		y = height / 2
		winUser.setCursorPos(x, y)
		self.sysTrayIcon.onActivate(None)

	def onRevertToSavedConfigurationCommand(self,evt):
		queueHandler.queueFunction(queueHandler.eventQueue,core.resetConfiguration)
		# Translators: Reported when last saved configuration has been applied by using revert to saved configuration option in NVDA menu.
		queueHandler.queueFunction(queueHandler.eventQueue,ui.message,_("Configuration applied"))

	def onRevertToDefaultConfigurationCommand(self,evt):
		queueHandler.queueFunction(queueHandler.eventQueue,core.resetConfiguration,factoryDefaults=True)
		# Translators: Reported when configuration has been restored to defaults by using restore configuration to factory defaults item in NVDA menu.
		queueHandler.queueFunction(queueHandler.eventQueue,ui.message,_("Configuration restored to factory defaults"))

	def onSaveConfigurationCommand(self,evt):
		if globalVars.appArgs.secure:
			# Translators: Reported when current configuration cannot be saved while NVDA is running in secure mode such as in Windows login screen.
			queueHandler.queueFunction(queueHandler.eventQueue,ui.message,_("Cannot save configuration - NVDA in secure mode"))
			return
		try:
			config.conf.save()
			# Translators: Reported when current configuration has been saved.
			queueHandler.queueFunction(queueHandler.eventQueue,ui.message,_("Configuration saved"))
		except:
			# Translators: Message shown when current configuration cannot be saved such as when running NVDA from a CD.
			messageBox(_("Could not save configuration - probably read only file system"),_("Error"),wx.OK | wx.ICON_ERROR)

	def _popupSettingsDialog(self, dialog, *args, **kwargs):
		if isInMessageBox:
			return
		self.prePopup()
		try:
			dialog(self, *args, **kwargs).Show()
		except SettingsDialog.MultiInstanceError:
			# Translators: Message shown when attempting to open another NVDA settings dialog when one is already open (example: when trying to open keyboard settings when general settings dialog is open).
			messageBox(_("An NVDA settings dialog is already open. Please close it first."),_("Error"),style=wx.OK | wx.ICON_ERROR)
		self.postPopup()

	def onDefaultDictionaryCommand(self,evt):
		# Translators: Title for default speech dictionary dialog.
		self._popupSettingsDialog(DictionaryDialog,_("Default dictionary"),speechDictHandler.dictionaries["default"])

	def onVoiceDictionaryCommand(self,evt):
		# Translators: Title for voice dictionary for the current voice such as current eSpeak variant.
		self._popupSettingsDialog(DictionaryDialog,_("Voice dictionary (%s)")%speechDictHandler.dictionaries["voice"].fileName,speechDictHandler.dictionaries["voice"])

	def onTemporaryDictionaryCommand(self,evt):
		# Translators: Title for temporary speech dictionary dialog (the voice dictionary that is active as long as NvDA is running).
		self._popupSettingsDialog(DictionaryDialog,_("Temporary dictionary"),speechDictHandler.dictionaries["temp"])

	def onExitCommand(self, evt):
		if config.conf["general"]["askToExit"]:
			self.prePopup()
			d = ExitDialog(self)
			d.Raise()
			d.Show()
			self.postPopup()
		else:
			wx.GetApp().ExitMainLoop()

	def onGeneralSettingsCommand(self,evt):
		self._popupSettingsDialog(GeneralSettingsDialog)

	def onSynthesizerCommand(self,evt):
		self._popupSettingsDialog(SynthesizerDialog)

	def onVoiceCommand(self,evt):
		self._popupSettingsDialog(VoiceSettingsDialog)

	def onBrailleCommand(self,evt):
		self._popupSettingsDialog(BrailleSettingsDialog)

	def onKeyboardSettingsCommand(self,evt):
		self._popupSettingsDialog(KeyboardSettingsDialog)

	def onMouseSettingsCommand(self,evt):
		self._popupSettingsDialog(MouseSettingsDialog)

	def onReviewCursorCommand(self,evt):
		self._popupSettingsDialog(ReviewCursorDialog)

	def onInputCompositionCommand(self,evt):
		self._popupSettingsDialog(InputCompositionDialog)

	def onObjectPresentationCommand(self,evt):
		self._popupSettingsDialog(ObjectPresentationDialog)

	def onBrowseModeCommand(self,evt):
		self._popupSettingsDialog(BrowseModeDialog)

	def onDocumentFormattingCommand(self,evt):
		self._popupSettingsDialog(DocumentFormattingDialog)

	def onUwpOcrCommand(self, evt):
		self._popupSettingsDialog(UwpOcrDialog)

	def onSpeechSymbolsCommand(self, evt):
		self._popupSettingsDialog(SpeechSymbolsDialog)

	def onInputGesturesCommand(self, evt):
		self._popupSettingsDialog(InputGesturesDialog)

	def onAboutCommand(self,evt):
		# Translators: The title of the dialog to show about info for NVDA.
		messageBox(versionInfo.aboutMessage, _("About NVDA"), wx.OK)

	def onCheckForUpdateCommand(self, evt):
		updateCheck.UpdateChecker().check()
		
	def onViewLogCommand(self, evt):
		logViewer.activate()

	def onSpeechViewerEnabled(self, isEnabled):
		# its possible for this to be called after the sysTrayIcon is destroyed if we are exiting NVDA
		if self.sysTrayIcon and self.sysTrayIcon.menu_tools_toggleSpeechViewer:
			self.sysTrayIcon.menu_tools_toggleSpeechViewer.Check(isEnabled)

	def onToggleSpeechViewerCommand(self, evt):
		if not speechViewer.isActive:
			speechViewer.activate()
		else:
			speechViewer.deactivate()

	def onPythonConsoleCommand(self, evt):
		import pythonConsole
		if not pythonConsole.consoleUI:
			pythonConsole.initialize()
		pythonConsole.activate()

	def onAddonsManagerCommand(self,evt):
		if isInMessageBox:
			return
		self.prePopup()
		from addonGui import AddonsDialog
		d=AddonsDialog(gui.mainFrame)
		d.Show()
		self.postPopup()

	def onReloadPluginsCommand(self, evt):
		import appModuleHandler, globalPluginHandler
		from NVDAObjects import NVDAObject
		appModuleHandler.reloadAppModules()
		globalPluginHandler.reloadGlobalPlugins()
		NVDAObject.clearDynamicClassCache()

	def onCreatePortableCopyCommand(self,evt):
		if isInMessageBox:
			return
		self.prePopup()
		import gui.installerGui
		d=gui.installerGui.PortableCreaterDialog(gui.mainFrame)
		d.Show()
		self.postPopup()

	def onInstallCommand(self, evt):
		if isInMessageBox:
			return
		from gui import installerGui
		installerGui.showInstallGui()

	def onConfigProfilesCommand(self, evt):
		if isInMessageBox:
			return
		self.prePopup()
		from configProfiles import ProfilesDialog
		ProfilesDialog(gui.mainFrame).Show()
		self.postPopup()

class SysTrayIcon(wx.adv.TaskBarIcon):

	def __init__(self, frame):
		super(SysTrayIcon, self).__init__()
		icon=wx.Icon(ICON_PATH,wx.BITMAP_TYPE_ICO)
		self.SetIcon(icon, versionInfo.name)

		self.menu=wx.Menu()
		menu_preferences=self.preferencesMenu=wx.Menu()
		# Translators: The label for the menu item to open general Settings dialog.
		item = menu_preferences.Append(wx.ID_ANY,_("&General settings..."),_("General settings"))
		self.Bind(wx.EVT_MENU, frame.onGeneralSettingsCommand, item)
		# Translators: The label for the menu item to open Synthesizer settings dialog.
		item = menu_preferences.Append(wx.ID_ANY,_("&Synthesizer..."),_("Change the synthesizer to be used"))
		self.Bind(wx.EVT_MENU, frame.onSynthesizerCommand, item)
		# Translators: The label for the menu item to open Voice Settings dialog.
		item = menu_preferences.Append(wx.ID_ANY,_("&Voice settings..."),_("Choose the voice, rate, pitch and volume to use"))
		self.Bind(wx.EVT_MENU, frame.onVoiceCommand, item)
		# Translators: The label for the menu item to open Braille Settings dialog.
		item = menu_preferences.Append(wx.ID_ANY,_("B&raille settings..."))
		self.Bind(wx.EVT_MENU, frame.onBrailleCommand, item)
		# Translators: The label for the menu item to open Keyboard Settings dialog.
		item = menu_preferences.Append(wx.ID_ANY,_("&Keyboard settings..."),_("Configure keyboard layout, speaking of typed characters, words or command keys"))
		self.Bind(wx.EVT_MENU, frame.onKeyboardSettingsCommand, item)
		# Translators: The label for the menu item to open Mouse Settings dialog.
		item = menu_preferences.Append(wx.ID_ANY, _("&Mouse settings..."),_("Change reporting of mouse shape and object under mouse"))
		self.Bind(wx.EVT_MENU, frame.onMouseSettingsCommand, item)
		# Translators: The label for the menu item to open Review Cursor dialog.
		item = menu_preferences.Append(wx.ID_ANY,_("Review &cursor..."),_("Configure how and when the review cursor moves")) 
		self.Bind(wx.EVT_MENU, frame.onReviewCursorCommand, item)
		# Translators: The label for the menu item to open Input Composition Settings dialog.
		item = menu_preferences.Append(wx.ID_ANY,_("&Input composition settings..."),_("Configure how NVDA reports input composition and candidate selection for certain languages")) 
		self.Bind(wx.EVT_MENU, frame.onInputCompositionCommand, item)
		# Translators: The label for the menu item to open Object Presentation dialog.
		item = menu_preferences.Append(wx.ID_ANY,_("&Object presentation..."),_("Change reporting of objects")) 
		self.Bind(wx.EVT_MENU, frame.onObjectPresentationCommand, item)
		# Translators: The label for the menu item to open Browse Mode settings dialog.
		item = menu_preferences.Append(wx.ID_ANY,_("&Browse mode..."),_("Change virtual buffers specific settings")) 
		self.Bind(wx.EVT_MENU, frame.onBrowseModeCommand, item)
		# Translators: The label for the menu item to open Document Formatting settings dialog.
		item = menu_preferences.Append(wx.ID_ANY,_("Document &formatting..."),_("Change settings of document properties")) 
		self.Bind(wx.EVT_MENU, frame.onDocumentFormattingCommand, item)
		if winVersion.isUwpOcrAvailable():
			# Translators: The label for the menu item to open the Windows 10 OCR settings dialog.
			item = menu_preferences.Append(wx.ID_ANY, _("&Windows 10 OCR..."))
			self.Bind(wx.EVT_MENU, frame.onUwpOcrCommand, item)
		subMenu_speechDicts = wx.Menu()
		if not globalVars.appArgs.secure:
			# Translators: The label for the menu item to open Default speech dictionary dialog.
			item = subMenu_speechDicts.Append(wx.ID_ANY,_("&Default dictionary..."),_("A dialog where you can set default dictionary by adding dictionary entries to the list"))
			self.Bind(wx.EVT_MENU, frame.onDefaultDictionaryCommand, item)
			# Translators: The label for the menu item to open Voice specific speech dictionary dialog.
			item = subMenu_speechDicts.Append(wx.ID_ANY,_("&Voice dictionary..."),_("A dialog where you can set voice-specific dictionary by adding dictionary entries to the list"))
			self.Bind(wx.EVT_MENU, frame.onVoiceDictionaryCommand, item)
		# Translators: The label for the menu item to open Temporary speech dictionary dialog.
		item = subMenu_speechDicts.Append(wx.ID_ANY,_("&Temporary dictionary..."),_("A dialog where you can set temporary dictionary by adding dictionary entries to the edit box"))
		self.Bind(wx.EVT_MENU, frame.onTemporaryDictionaryCommand, item)
		# Translators: The label for a submenu under NvDA Preferences menu to select speech dictionaries.
		menu_preferences.Append(wx.ID_ANY,_("Speech &dictionaries"),subMenu_speechDicts)
		if not globalVars.appArgs.secure:
			# Translators: The label for the menu item to open Punctuation/symbol pronunciation dialog.
			item = menu_preferences.Append(wx.ID_ANY, _("&Punctuation/symbol pronunciation..."))
			self.Bind(wx.EVT_MENU, frame.onSpeechSymbolsCommand, item)
			# Translators: The label for the menu item to open the Input Gestures dialog.
			item = menu_preferences.Append(wx.ID_ANY, _("I&nput gestures..."))
			self.Bind(wx.EVT_MENU, frame.onInputGesturesCommand, item)
		# Translators: The label for Preferences submenu in NVDA menu.
		self.menu.Append(wx.ID_ANY,_("&Preferences"),menu_preferences)

		menu_tools = self.toolsMenu = wx.Menu()
		if not globalVars.appArgs.secure:
			# Translators: The label for the menu item to open NVDA Log Viewer.
			item = menu_tools.Append(wx.ID_ANY, _("View log"))
			self.Bind(wx.EVT_MENU, frame.onViewLogCommand, item)
		# Translators: The label for the menu item to toggle Speech Viewer.
		item=self.menu_tools_toggleSpeechViewer = menu_tools.AppendCheckItem(wx.ID_ANY, _("Speech viewer"))
		self.Bind(wx.EVT_MENU, frame.onToggleSpeechViewerCommand, item)
		if not globalVars.appArgs.secure:
			# Translators: The label for the menu item to open NVDA Python Console.
			item = menu_tools.Append(wx.ID_ANY, _("Python console"))
			self.Bind(wx.EVT_MENU, frame.onPythonConsoleCommand, item)
			# Translators: The label of a menu item to open the Add-ons Manager.
			item = menu_tools.Append(wx.ID_ANY, _("Manage &add-ons..."))
			self.Bind(wx.EVT_MENU, frame.onAddonsManagerCommand, item)
		if not globalVars.appArgs.secure and getattr(sys,'frozen',None):
			# Translators: The label for the menu item to create a portable copy of NVDA from an installed or another portable version.
			item = menu_tools.Append(wx.ID_ANY, _("Create portable copy..."))
			self.Bind(wx.EVT_MENU, frame.onCreatePortableCopyCommand, item)
			if not config.isInstalledCopy():
				# Translators: The label for the menu item to install NVDA on the computer.
				item = menu_tools.Append(wx.ID_ANY, _("&Install NVDA..."))
				self.Bind(wx.EVT_MENU, frame.onInstallCommand, item)
		# Translators: The label for the menu item to reload plugins.
		item = menu_tools.Append(wx.ID_ANY, _("Reload plugins"))
		self.Bind(wx.EVT_MENU, frame.onReloadPluginsCommand, item)
		# Translators: The label for the Tools submenu in NVDA menu.
		self.menu.Append(wx.ID_ANY, _("Tools"), menu_tools)

		menu_help = self.helpMenu = wx.Menu()
		if not globalVars.appArgs.secure:
			# Translators: The label of a menu item to open NVDA user guide.
			item = menu_help.Append(wx.ID_ANY, _("&User Guide"))
			self.Bind(wx.EVT_MENU, lambda evt: os.startfile(getDocFilePath("userGuide.html")), item)
			# Translators: The label of a menu item to open the Commands Quick Reference document.
			item = menu_help.Append(wx.ID_ANY, _("Commands &Quick Reference"))
			self.Bind(wx.EVT_MENU, lambda evt: os.startfile(getDocFilePath("keyCommands.html")), item)
			# Translators: The label for the menu item to open What's New document.
			item = menu_help.Append(wx.ID_ANY, _("What's &new"))
			self.Bind(wx.EVT_MENU, lambda evt: os.startfile(getDocFilePath("changes.html")), item)
			item = menu_help.Append(wx.ID_ANY, _("NVDA &web site"))
			self.Bind(wx.EVT_MENU, lambda evt: os.startfile("http://www.nvda-project.org/"), item)
			# Translators: The label for the menu item to view NVDA License document.
			item = menu_help.Append(wx.ID_ANY, _("L&icense"))
			self.Bind(wx.EVT_MENU, lambda evt: os.startfile(getDocFilePath("copying.txt", False)), item)
			# Translators: The label for the menu item to view NVDA Contributors list document.
			item = menu_help.Append(wx.ID_ANY, _("C&ontributors"))
			self.Bind(wx.EVT_MENU, lambda evt: os.startfile(getDocFilePath("contributors.txt", False)), item)
		# Translators: The label for the menu item to open NVDA Welcome Dialog.
		item = menu_help.Append(wx.ID_ANY, _("We&lcome dialog..."))
		self.Bind(wx.EVT_MENU, lambda evt: WelcomeDialog.run(), item)
		menu_help.AppendSeparator()
		if updateCheck:
			# Translators: The label of a menu item to manually check for an updated version of NVDA.
			item = menu_help.Append(wx.ID_ANY, _("&Check for update..."))
			self.Bind(wx.EVT_MENU, frame.onCheckForUpdateCommand, item)
		# Translators: The label for the menu item to open About dialog to get information about NVDA.
		item = menu_help.Append(wx.ID_ABOUT, _("About..."), _("About NVDA"))
		self.Bind(wx.EVT_MENU, frame.onAboutCommand, item)
		# Translators: The label for the Help submenu in NVDA menu.
		self.menu.Append(wx.ID_ANY,_("&Help"),menu_help)
		self.menu.AppendSeparator()
		# Translators: The label for the menu item to open the Configuration Profiles dialog.
		item = self.menu.Append(wx.ID_ANY, _("&Configuration profiles..."))
		self.Bind(wx.EVT_MENU, frame.onConfigProfilesCommand, item)
		# Translators: The label for the menu item to revert to saved configuration.
		item = self.menu.Append(wx.ID_ANY, _("&Revert to saved configuration"),_("Reset all settings to saved state"))
		self.Bind(wx.EVT_MENU, frame.onRevertToSavedConfigurationCommand, item)
		if not globalVars.appArgs.secure:
			# Translators: The label for the menu item to reset settings to default settings.
			# Here, default settings means settings that were there when the user first used NVDA.
			item = self.menu.Append(wx.ID_ANY, _("&Reset configuration to factory defaults"),_("Reset all settings to default state"))
			self.Bind(wx.EVT_MENU, frame.onRevertToDefaultConfigurationCommand, item)
			# Translators: The label for the menu item to save current settings.
			item = self.menu.Append(wx.ID_SAVE, _("&Save configuration"), _("Write the current configuration to nvda.ini"))
			self.Bind(wx.EVT_MENU, frame.onSaveConfigurationCommand, item)
		if not globalVars.appArgs.secure:
			self.menu.AppendSeparator()
			# Translators: The label for the menu item to open donate page.
			item = self.menu.Append(wx.ID_ANY, _("Donate"))
			self.Bind(wx.EVT_MENU, lambda evt: os.startfile(DONATE_URL), item)
		self.menu.AppendSeparator()
		item = self.menu.Append(wx.ID_EXIT, _("E&xit"),_("Exit NVDA"))
		self.Bind(wx.EVT_MENU, frame.onExitCommand, item)

		self.Bind(wx.adv.EVT_TASKBAR_LEFT_DOWN, self.onActivate)
		self.Bind(wx.adv.EVT_TASKBAR_RIGHT_DOWN, self.onActivate)

	def Destroy(self):
		self.menu.Destroy()
		super(SysTrayIcon, self).Destroy()

	def onActivate(self, evt):
		mainFrame.prePopup()
		import appModules.nvda
		if not appModules.nvda.nvdaMenuIaIdentity:
			# The NVDA app module doesn't know how to identify the NVDA menu yet.
			# Signal that the NVDA menu has just been opened.
			appModules.nvda.nvdaMenuIaIdentity = True
		self.PopupMenu(self.menu)
		if appModules.nvda.nvdaMenuIaIdentity is True:
			# The NVDA menu didn't actually appear for some reason.
			appModules.nvda.nvdaMenuIaIdentity = None
		mainFrame.postPopup()

def initialize():
	global mainFrame
	if mainFrame:
		raise RuntimeError("GUI already initialized")
	mainFrame = MainFrame()
	wx.GetApp().SetTopWindow(mainFrame)

def terminate():
	global mainFrame
	# This is called after the main loop exits because WM_QUIT exits the main loop
	# without destroying all objects correctly and we need to support WM_QUIT.
	# Therefore, any request to exit should exit the main loop.
	wx.CallAfter(mainFrame.Destroy)
	# #4460: We need another iteration of the main loop
	# so that everything (especially the TaskBarIcon) is cleaned up properly.
	# ProcessPendingEvents doesn't seem to work, but MainLoop does.
	# Because the top window gets destroyed,
	# MainLoop thankfully returns pretty quickly.
	wx.GetApp().MainLoop()
	mainFrame = None

def showGui():
 	wx.CallAfter(mainFrame.showGui)

def quit():
	wx.CallAfter(mainFrame.onExitCommand, None)

def messageBox(message, caption=wx.MessageBoxCaptionStr, style=wx.OK | wx.CENTER, parent=None):
	"""Display a message dialog.
	This should be used for all message dialogs
	rather than using C{wx.MessageDialog} and C{wx.MessageBox} directly.
	@param message: The message text.
	@type message: str
	@param caption: The caption (title) of the dialog.
	@type caption: str
	@param style: Same as for wx.MessageBox.
	@type style: int
	@param parent: The parent window (optional).
	@type parent: C{wx.Window}
	@return: Same as for wx.MessageBox.
	@rtype: int
	"""
	global isInMessageBox
	wasAlready = isInMessageBox
	isInMessageBox = True
	if not parent:
		mainFrame.prePopup()
	res = wx.MessageBox(message, caption, style, parent or mainFrame)
	if not parent:
		mainFrame.postPopup()
	if not wasAlready:
		isInMessageBox = False
	return res

def runScriptModalDialog(dialog, callback=None):
	"""Run a modal dialog from a script.
	This will not block the caller,
	but will instead call C{callback} (if provided) with the result from the dialog.
	The dialog will be destroyed once the callback has returned.
	@param dialog: The dialog to show.
	@type dialog: C{wx.Dialog}
	@param callback: The optional callable to call with the result from the dialog.
	@type callback: callable
	"""
	def run():
		mainFrame.prePopup()
		res = dialog.ShowModal()
		mainFrame.postPopup()
		if callback:
			callback(res)
		dialog.Destroy()
	wx.CallAfter(run)

class WelcomeDialog(wx.Dialog):
	"""The NVDA welcome dialog.
	This provides essential information for new users, such as a description of the NVDA key and instructions on how to activate the NVDA menu.
	It also provides quick access to some important configuration options.
	This dialog is displayed the first time NVDA is started with a new configuration.
	"""

	# Translators: The main message for the Welcome dialog when the user starts NVDA for the first time.
	WELCOME_MESSAGE_DETAIL = _(
		"Most commands for controlling NVDA require you to hold down the NVDA key while pressing other keys.\n"
		"By default, the numpad Insert and main Insert keys may both be used as the NVDA key.\n"
		"You can also configure NVDA to use the CapsLock as the NVDA key.\n"
		"Press NVDA+n at any time to activate the NVDA menu.\n"
		"From this menu, you can configure NVDA, get help and access other NVDA functions."
	)

	def __init__(self, parent):
		# Translators: The title of the Welcome dialog when user starts NVDA for the first time.
		super(WelcomeDialog, self).__init__(parent, wx.ID_ANY, _("Welcome to NVDA"))
		mainSizer=wx.BoxSizer(wx.VERTICAL)
		# Translators: The header for the Welcome dialog when user starts NVDA for the first time. This is in larger,
		# bold lettering 
		welcomeTextHeader = wx.StaticText(self, label=_("Welcome to NVDA!"))
		welcomeTextHeader.SetFont(wx.Font(18, wx.FONTFAMILY_DEFAULT, wx.NORMAL, wx.BOLD))
		mainSizer.AddSpacer(guiHelper.SPACE_BETWEEN_VERTICAL_DIALOG_ITEMS)
		mainSizer.Add(welcomeTextHeader,border=20,flag=wx.EXPAND|wx.LEFT|wx.RIGHT)
		mainSizer.AddSpacer(guiHelper.SPACE_BETWEEN_VERTICAL_DIALOG_ITEMS)
		welcomeTextDetail = wx.StaticText(self, wx.ID_ANY, self.WELCOME_MESSAGE_DETAIL)
		mainSizer.Add(welcomeTextDetail,border=20,flag=wx.EXPAND|wx.LEFT|wx.RIGHT)
		optionsSizer = wx.StaticBoxSizer(wx.StaticBox(self, wx.ID_ANY, _("Options")), wx.VERTICAL)
		sHelper = guiHelper.BoxSizerHelper(self, sizer=optionsSizer)
		# Translators: The label of a combobox in the Welcome dialog.
		kbdLabelText = _("&Keyboard layout:")
		layouts = keyboardHandler.KeyboardInputGesture.LAYOUTS
		self.kbdNames = sorted(layouts)
		kbdChoices = [layouts[layout] for layout in self.kbdNames]
		self.kbdList = sHelper.addLabeledControl(kbdLabelText, wx.Choice, choices=kbdChoices)
		try:
			index = self.kbdNames.index(config.conf["keyboard"]["keyboardLayout"])
			self.kbdList.SetSelection(index)
		except:
			log.error("Could not set Keyboard layout list to current layout",exc_info=True) 
		# Translators: The label of a checkbox in the Welcome dialog.
		capsAsNVDAModifierText = _("&Use CapsLock as an NVDA modifier key")
		self.capsAsNVDAModifierCheckBox = sHelper.addItem(wx.CheckBox(self, label=capsAsNVDAModifierText))
		self.capsAsNVDAModifierCheckBox.SetValue(config.conf["keyboard"]["useCapsLockAsNVDAModifierKey"])
		# Translators: The label of a checkbox in the Welcome dialog.
		startAfterLogonText = _("&Automatically start NVDA after I log on to Windows")
		self.startAfterLogonCheckBox = sHelper.addItem(wx.CheckBox(self, label=startAfterLogonText))
		self.startAfterLogonCheckBox.Value = config.getStartAfterLogon()
		if globalVars.appArgs.secure or not config.isInstalledCopy():
			self.startAfterLogonCheckBox.Disable()
		# Translators: The label of a checkbox in the Welcome dialog.
		showWelcomeDialogAtStartupText = _("&Show this dialog when NVDA starts")
		self.showWelcomeDialogAtStartupCheckBox = sHelper.addItem(wx.CheckBox(self, label=showWelcomeDialogAtStartupText))
		self.showWelcomeDialogAtStartupCheckBox.SetValue(config.conf["general"]["showWelcomeDialogAtStartup"])
		mainSizer.Add(optionsSizer, border=guiHelper.BORDER_FOR_DIALOGS, flag=wx.ALL)
		mainSizer.Add(self.CreateButtonSizer(wx.OK), border=guiHelper.BORDER_FOR_DIALOGS, flag=wx.ALL|wx.ALIGN_RIGHT)
		self.Bind(wx.EVT_BUTTON, self.onOk, id=wx.ID_OK)

		mainSizer.Fit(self)
		self.SetSizer(mainSizer)
		self.kbdList.SetFocus()
		self.Center(wx.BOTH | wx.Center)

	def onOk(self, evt):
		layout = self.kbdNames[self.kbdList.GetSelection()]
		config.conf["keyboard"]["keyboardLayout"] = layout
		config.conf["keyboard"]["useCapsLockAsNVDAModifierKey"] = self.capsAsNVDAModifierCheckBox.IsChecked()
		if self.startAfterLogonCheckBox.Enabled:
			config.setStartAfterLogon(self.startAfterLogonCheckBox.Value)
		config.conf["general"]["showWelcomeDialogAtStartup"] = self.showWelcomeDialogAtStartupCheckBox.IsChecked()
		try:
			config.conf.save()
		except:
			log.debugWarning("Could not save",exc_info=True)
		self.EndModal(wx.ID_OK)

	@classmethod
	def run(cls):
		"""Prepare and display an instance of this dialog.
		This does not require the dialog to be instantiated.
		"""
		mainFrame.prePopup()
		d = cls(mainFrame)
		d.ShowModal()
		d.Destroy()
		mainFrame.postPopup()

class LauncherDialog(wx.Dialog):
	"""The dialog that is displayed when NVDA is started from the launcher.
	This displays the license and allows the user to install or create a portable copy of NVDA.
	"""

	def __init__(self, parent):
		super(LauncherDialog, self).__init__(parent, title=versionInfo.name)
		mainSizer = wx.BoxSizer(wx.VERTICAL)
		sHelper = guiHelper.BoxSizerHelper(self, orientation=wx.VERTICAL)

		# Translators: The label of the license text which will be shown when NVDA installation program starts.
		groupLabel = _("License Agreement")
		sizer = sHelper.addItem(wx.StaticBoxSizer(wx.StaticBox(self, label=groupLabel), wx.VERTICAL))
		licenseTextCtrl = wx.TextCtrl(self, size=(500, 400), style=wx.TE_MULTILINE | wx.TE_READONLY | wx.TE_RICH)
		licenseTextCtrl.Value = codecs.open(getDocFilePath("copying.txt", False), "r", encoding="UTF-8").read()
		sizer.Add(licenseTextCtrl)

		# Translators: The label for a checkbox in NvDA installation program to agree to the license agreement.
		agreeText = _("I &agree")
		self.licenseAgreeCheckbox = sHelper.addItem(wx.CheckBox(self, label=agreeText))
		self.licenseAgreeCheckbox.Value = False
		self.licenseAgreeCheckbox.Bind(wx.EVT_CHECKBOX, self.onLicenseAgree)

		sizer = sHelper.addItem(wx.GridSizer(2, 2, 0, 0))
		self.actionButtons = []
		# Translators: The label of the button in NVDA installation program to install NvDA on the user's computer.
		ctrl = wx.Button(self, label=_("&Install NVDA on this computer"))
		sizer.Add(ctrl)
		ctrl.Bind(wx.EVT_BUTTON, lambda evt: self.onAction(evt, mainFrame.onInstallCommand))
		self.actionButtons.append(ctrl)
		# Translators: The label of the button in NVDA installation program to create a portable version of NVDA.
		ctrl = wx.Button(self, label=_("Create &portable copy"))
		sizer.Add(ctrl)
		ctrl.Bind(wx.EVT_BUTTON, lambda evt: self.onAction(evt, mainFrame.onCreatePortableCopyCommand))
		self.actionButtons.append(ctrl)
		# Translators: The label of the button in NVDA installation program to continue using the installation program as a temporary copy of NVDA.
		ctrl = wx.Button(self, label=_("&Continue running"))
		sizer.Add(ctrl)
		ctrl.Bind(wx.EVT_BUTTON, self.onContinueRunning)
		self.actionButtons.append(ctrl)
		sizer.Add(wx.Button(self, label=_("E&xit"), id=wx.ID_CANCEL))
		# If we bind this on the button, it fails to trigger when the dialog is closed.
		self.Bind(wx.EVT_BUTTON, self.onExit, id=wx.ID_CANCEL)

		for ctrl in self.actionButtons:
			ctrl.Disable()

		mainSizer.Add(sHelper.sizer, border = guiHelper.BORDER_FOR_DIALOGS, flag=wx.ALL)
		self.Sizer = mainSizer
		mainSizer.Fit(self)
		self.Center(wx.BOTH | wx.Center)

	def onLicenseAgree(self, evt):
		for ctrl in self.actionButtons:
			ctrl.Enable(evt.IsChecked())

	def onAction(self, evt, func):
		self.Destroy()
		func(evt)

	def onContinueRunning(self, evt):
		self.Destroy()
		core.doStartupDialogs()

	def onExit(self, evt):
		wx.GetApp().ExitMainLoop()

	@classmethod
	def run(cls):
		"""Prepare and display an instance of this dialog.
		This does not require the dialog to be instantiated.
		"""
		mainFrame.prePopup()
		d = cls(mainFrame)
		d.Show()
		mainFrame.postPopup()

class ExitDialog(wx.Dialog):
	_instance = None

	def __new__(cls, parent):
		# Make this a singleton.
		inst = cls._instance() if cls._instance else None
		if not inst:
			return super(cls, cls).__new__(cls, parent)
		return inst

	def __init__(self, parent):
		inst = ExitDialog._instance() if ExitDialog._instance else None
		if inst:
			return
		# Use a weakref so the instance can die.
		ExitDialog._instance = weakref.ref(self)
		# Translators: The title of the dialog to exit NVDA
		super(ExitDialog, self).__init__(parent, title=_("Exit NVDA"))
		dialog = self
		mainSizer = wx.BoxSizer(wx.VERTICAL)

		contentSizerHelper = guiHelper.BoxSizerHelper(self, orientation=wx.VERTICAL)

		if globalVars.appArgs.disableAddons:
			# Translators: A message in the exit Dialog shown when all add-ons are disabled.
			addonsDisabledText = _("All add-ons are now disabled. They will be re-enabled on the next restart unless you choose to disable them again.")
			contentSizerHelper.addItem(wx.StaticText(self, wx.ID_ANY, label=addonsDisabledText))

		# Translators: The label for actions list in the Exit dialog.
		labelText=_("What would you like to &do?")
		self.actions = [
		# Translators: An option in the combo box to choose exit action.
		_("Exit"),
		# Translators: An option in the combo box to choose exit action.
		_("Restart"),
		# Translators: An option in the combo box to choose exit action.
		_("Restart with add-ons disabled"),
		# Translators: An option in the combo box to choose exit action.
		_("Restart with debug logging enabled")]
		self.actionsList = contentSizerHelper.addLabeledControl(labelText, wx.Choice, choices=self.actions)
		self.actionsList.SetSelection(0)

		contentSizerHelper.addItem( self.CreateButtonSizer(wx.OK | wx.CANCEL))

		self.Bind(wx.EVT_BUTTON, self.onOk, id=wx.ID_OK)
		self.Bind(wx.EVT_BUTTON, self.onCancel, id=wx.ID_CANCEL)

		mainSizer.Add(contentSizerHelper.sizer, border=guiHelper.BORDER_FOR_DIALOGS, flag=wx.ALL)
		mainSizer.Fit(self)
		self.Sizer = mainSizer
		self.actionsList.SetFocus()
		self.Center(wx.BOTH | wx.Center)

	def onOk(self, evt):
		action=self.actionsList.GetSelection()
		if action == 0:
			wx.GetApp().ExitMainLoop()
		elif action == 1:
			queueHandler.queueFunction(queueHandler.eventQueue,core.restart)
		elif action == 2:
			queueHandler.queueFunction(queueHandler.eventQueue,core.restart,disableAddons=True)
		elif action == 3:
			queueHandler.queueFunction(queueHandler.eventQueue,core.restart,debugLogging=True)
		self.Destroy()

	def onCancel(self, evt):
		self.Destroy()

class ExecAndPump(threading.Thread):
	"""Executes the given function with given args and kwargs in a background thread while blocking and pumping in the current thread."""

	def __init__(self,func,*args,**kwargs):
		self.func=func
		self.args=args
		self.kwargs=kwargs
		super(ExecAndPump,self).__init__()
		self.threadExc=None
		self.start()
		time.sleep(0.1)
		threadHandle=ctypes.c_int()
		threadHandle.value=ctypes.windll.kernel32.OpenThread(0x100000,False,self.ident)
		msg=ctypes.wintypes.MSG()
		while ctypes.windll.user32.MsgWaitForMultipleObjects(1,ctypes.byref(threadHandle),False,-1,255)==1:
			while ctypes.windll.user32.PeekMessageW(ctypes.byref(msg),None,0,0,1):
				ctypes.windll.user32.TranslateMessage(ctypes.byref(msg))
				ctypes.windll.user32.DispatchMessageW(ctypes.byref(msg))
		if self.threadExc:
			raise self.threadExc

	def run(self):
		try:
			self.func(*self.args,**self.kwargs)
		except Exception as e:
			self.threadExc=e
			log.debugWarning("task had errors",exc_info=True)

class IndeterminateProgressDialog(wx.ProgressDialog):

	def __init__(self, parent, title, message):
		super(IndeterminateProgressDialog, self).__init__(title, message, parent=parent)
		self._speechCounter = -1
		self.timer = wx.PyTimer(self.Pulse)
		self.timer.Start(1000)
		self.Raise()
		self.Center(wx.BOTH | wx.Center)

	def Pulse(self):
		super(IndeterminateProgressDialog, self).Pulse()
		# We want progress to be spoken on the first pulse and every 10 pulses thereafter.
		# Therefore, cycle from 0 to 9 inclusive.
		self._speechCounter = (self._speechCounter + 1) % 10
		pbConf = config.conf["presentation"]["progressBarUpdates"]
		if pbConf["progressBarOutputMode"] == "off":
			return
		if not pbConf["reportBackgroundProgressBars"] and not self.IsActive():
			return
		if pbConf["progressBarOutputMode"] in ("beep", "both"):
			tones.beep(440, 40)
		if pbConf["progressBarOutputMode"] in ("speak", "both") and self._speechCounter == 0:
			# Translators: Announced periodically to indicate progress for an indeterminate progress bar.
			speech.speakMessage(_("Please wait"))

	def IsActive(self):
		#4714: In wxPython 3, ProgressDialog.IsActive always seems to return False.
		return winUser.isDescendantWindow(winUser.getForegroundWindow(), self.Handle)

	def done(self):
		self.timer.Stop()
		pbConf = config.conf["presentation"]["progressBarUpdates"]
		if pbConf["progressBarOutputMode"] in ("beep", "both") and (pbConf["reportBackgroundProgressBars"] or self.IsActive()):
			tones.beep(1760, 40)
		self.Hide()
		self.Destroy()

def shouldConfigProfileTriggersBeSuspended():
	"""Determine whether configuration profile triggers should be suspended in relation to NVDA's GUI.
	For NVDA configuration dialogs, the configuration should remain the same as it was before the GUI was popped up
	so the user can change settings in the correct profile.
	Top-level windows that require this behavior should have a C{shouldSuspendConfigProfileTriggers} attribute set to C{True}.
	Because these dialogs are often opened via the NVDA menu, this applies to the NVDA menu as well.
	"""
	if winUser.getGUIThreadInfo(ctypes.windll.kernel32.GetCurrentThreadId()).flags & 0x00000010:
		# The NVDA menu is active.
		return True
	for window in wx.GetTopLevelWindows():
		if window.IsShown() and getattr(window, "shouldSuspendConfigProfileTriggers", False):
			return True
	return False
<|MERGE_RESOLUTION|>--- conflicted
+++ resolved
@@ -1,885 +1,881 @@
-# -*- coding: UTF-8 -*-
-#gui/__init__.py
-#A part of NonVisual Desktop Access (NVDA)
-<<<<<<< HEAD
-#Copyright (C) 2006-2017 NV Access Limited, Peter Vágner, Aleksey Sadovoy, Mesar Hameed, Joseph Lee
-=======
-#Copyright (C) 2006-2017 NV Access Limited, Peter Vágner, Aleksey Sadovoy, Mesar Hameed, Joseph Lee, Thomas Stivers
->>>>>>> 3152eacc
-#This file is covered by the GNU General Public License.
-#See the file COPYING for more details.
-
-import time
-import os
-import sys
-import threading
-import codecs
-import ctypes
-import weakref
-import wx
-import wx.adv
-import globalVars
-import tones
-import ui
-from logHandler import log
-import config
-import versionInfo
-import speech
-import queueHandler
-import core
-import guiHelper
-from settingsDialogs import *
-import speechDictHandler
-import languageHandler
-import keyboardHandler
-import logViewer
-import speechViewer
-import winUser
-import api
-import guiHelper
-import winVersion
-
-try:
-	import updateCheck
-except RuntimeError:
-	updateCheck = None
-
-### Constants
-NVDA_PATH = os.getcwdu()
-ICON_PATH=os.path.join(NVDA_PATH, "images", "nvda.ico")
-DONATE_URL = "http://www.nvaccess.org/donate/"
-
-### Globals
-mainFrame = None
-isInMessageBox = False
-
-def getDocFilePath(fileName, localized=True):
-	if not getDocFilePath.rootPath:
-		if hasattr(sys, "frozen"):
-			getDocFilePath.rootPath = os.path.join(NVDA_PATH, "documentation")
-		else:
-			getDocFilePath.rootPath = os.path.abspath(os.path.join("..", "user_docs"))
-
-	if localized:
-		lang = languageHandler.getLanguage()
-		tryLangs = [lang]
-		if "_" in lang:
-			# This locale has a sub-locale, but documentation might not exist for the sub-locale, so try stripping it.
-			tryLangs.append(lang.split("_")[0])
-		# If all else fails, use English.
-		tryLangs.append("en")
-
-		fileName, fileExt = os.path.splitext(fileName)
-		for tryLang in tryLangs:
-			tryDir = os.path.join(getDocFilePath.rootPath, tryLang)
-			if not os.path.isdir(tryDir):
-				continue
-
-			# Some out of date translations might include .txt files which are now .html files in newer translations.
-			# Therefore, ignore the extension and try both .html and .txt.
-			for tryExt in ("html", "txt"):
-				tryPath = os.path.join(tryDir, "%s.%s" % (fileName, tryExt))
-				if os.path.isfile(tryPath):
-					return tryPath
-
-	else:
-		# Not localized.
-		if not hasattr(sys, "frozen") and fileName in ("copying.txt", "contributors.txt"):
-			# If running from source, these two files are in the root dir.
-			return os.path.join(NVDA_PATH, "..", fileName)
-		else:
-			return os.path.join(getDocFilePath.rootPath, fileName)
-getDocFilePath.rootPath = None
-
-class MainFrame(wx.Frame):
-
-	def __init__(self):
-		style = wx.DEFAULT_FRAME_STYLE ^ wx.MAXIMIZE_BOX ^ wx.MINIMIZE_BOX | wx.FRAME_NO_TASKBAR
-		super(MainFrame, self).__init__(None, wx.ID_ANY, versionInfo.name, size=(1,1), style=style)
-		self.Bind(wx.EVT_CLOSE, self.onExitCommand)
-		self.sysTrayIcon = SysTrayIcon(self)
-		#: The focus before the last popup or C{None} if unknown.
-		#: This is only valid before L{prePopup} is called,
-		#: so it should be used as early as possible in any popup that needs it.
-		#: @type: L{NVDAObject}
-		self.prevFocus = None
-		#: The focus ancestors before the last popup or C{None} if unknown.
-		#: @type: list of L{NVDAObject}
-		self.prevFocusAncestors = None
-		# If NVDA has the uiAccess privilege, it can always set the foreground window.
-		if not config.hasUiAccess():
-			# This makes Windows return to the previous foreground window and also seems to allow NVDA to be brought to the foreground.
-			self.Show()
-			self.Hide()
-			if winUser.isWindowVisible(self.Handle):
-				# HACK: Work around a wx bug where Hide() doesn't actually hide the window,
-				# but IsShown() returns False and Hide() again doesn't fix it.
-				# This seems to happen if the call takes too long.
-				self.Show()
-				self.Hide()
-
-	def Destroy(self):
-		self.sysTrayIcon.Destroy()
-		super(MainFrame, self).Destroy()
-
-	def prePopup(self):
-		"""Prepare for a popup.
-		This should be called before any dialog or menu which should pop up for the user.
-		L{postPopup} should be called after the dialog or menu has been shown.
-		@postcondition: A dialog or menu may be shown.
-		"""
-		nvdaPid = os.getpid()
-		focus = api.getFocusObject()
-		if focus.processID != nvdaPid:
-			self.prevFocus = focus
-			self.prevFocusAncestors = api.getFocusAncestors()
-		if winUser.getWindowThreadProcessID(winUser.getForegroundWindow())[0] != nvdaPid:
-			# This process is not the foreground process, so bring it to the foreground.
-			self.Raise()
-
-	def postPopup(self):
-		"""Clean up after a popup dialog or menu.
-		This should be called after a dialog or menu was popped up for the user.
-		"""
-		self.prevFocus = None
-		self.prevFocusAncestors = None
-		if not winUser.isWindowVisible(winUser.getForegroundWindow()):
-			# The current foreground window is invisible, so we want to return to the previous foreground window.
-			# Showing and hiding our main window seems to achieve this.
-			self.Show()
-			self.Hide()
-
-	def showGui(self):
-		# The menu pops up at the location of the mouse, which means it pops up at an unpredictable location.
-		# Therefore, move the mouse to the centre of the screen so that the menu will always pop up there.
-		left, top, width, height = api.getDesktopObject().location
-		x = width / 2
-		y = height / 2
-		winUser.setCursorPos(x, y)
-		self.sysTrayIcon.onActivate(None)
-
-	def onRevertToSavedConfigurationCommand(self,evt):
-		queueHandler.queueFunction(queueHandler.eventQueue,core.resetConfiguration)
-		# Translators: Reported when last saved configuration has been applied by using revert to saved configuration option in NVDA menu.
-		queueHandler.queueFunction(queueHandler.eventQueue,ui.message,_("Configuration applied"))
-
-	def onRevertToDefaultConfigurationCommand(self,evt):
-		queueHandler.queueFunction(queueHandler.eventQueue,core.resetConfiguration,factoryDefaults=True)
-		# Translators: Reported when configuration has been restored to defaults by using restore configuration to factory defaults item in NVDA menu.
-		queueHandler.queueFunction(queueHandler.eventQueue,ui.message,_("Configuration restored to factory defaults"))
-
-	def onSaveConfigurationCommand(self,evt):
-		if globalVars.appArgs.secure:
-			# Translators: Reported when current configuration cannot be saved while NVDA is running in secure mode such as in Windows login screen.
-			queueHandler.queueFunction(queueHandler.eventQueue,ui.message,_("Cannot save configuration - NVDA in secure mode"))
-			return
-		try:
-			config.conf.save()
-			# Translators: Reported when current configuration has been saved.
-			queueHandler.queueFunction(queueHandler.eventQueue,ui.message,_("Configuration saved"))
-		except:
-			# Translators: Message shown when current configuration cannot be saved such as when running NVDA from a CD.
-			messageBox(_("Could not save configuration - probably read only file system"),_("Error"),wx.OK | wx.ICON_ERROR)
-
-	def _popupSettingsDialog(self, dialog, *args, **kwargs):
-		if isInMessageBox:
-			return
-		self.prePopup()
-		try:
-			dialog(self, *args, **kwargs).Show()
-		except SettingsDialog.MultiInstanceError:
-			# Translators: Message shown when attempting to open another NVDA settings dialog when one is already open (example: when trying to open keyboard settings when general settings dialog is open).
-			messageBox(_("An NVDA settings dialog is already open. Please close it first."),_("Error"),style=wx.OK | wx.ICON_ERROR)
-		self.postPopup()
-
-	def onDefaultDictionaryCommand(self,evt):
-		# Translators: Title for default speech dictionary dialog.
-		self._popupSettingsDialog(DictionaryDialog,_("Default dictionary"),speechDictHandler.dictionaries["default"])
-
-	def onVoiceDictionaryCommand(self,evt):
-		# Translators: Title for voice dictionary for the current voice such as current eSpeak variant.
-		self._popupSettingsDialog(DictionaryDialog,_("Voice dictionary (%s)")%speechDictHandler.dictionaries["voice"].fileName,speechDictHandler.dictionaries["voice"])
-
-	def onTemporaryDictionaryCommand(self,evt):
-		# Translators: Title for temporary speech dictionary dialog (the voice dictionary that is active as long as NvDA is running).
-		self._popupSettingsDialog(DictionaryDialog,_("Temporary dictionary"),speechDictHandler.dictionaries["temp"])
-
-	def onExitCommand(self, evt):
-		if config.conf["general"]["askToExit"]:
-			self.prePopup()
-			d = ExitDialog(self)
-			d.Raise()
-			d.Show()
-			self.postPopup()
-		else:
-			wx.GetApp().ExitMainLoop()
-
-	def onGeneralSettingsCommand(self,evt):
-		self._popupSettingsDialog(GeneralSettingsDialog)
-
-	def onSynthesizerCommand(self,evt):
-		self._popupSettingsDialog(SynthesizerDialog)
-
-	def onVoiceCommand(self,evt):
-		self._popupSettingsDialog(VoiceSettingsDialog)
-
-	def onBrailleCommand(self,evt):
-		self._popupSettingsDialog(BrailleSettingsDialog)
-
-	def onKeyboardSettingsCommand(self,evt):
-		self._popupSettingsDialog(KeyboardSettingsDialog)
-
-	def onMouseSettingsCommand(self,evt):
-		self._popupSettingsDialog(MouseSettingsDialog)
-
-	def onReviewCursorCommand(self,evt):
-		self._popupSettingsDialog(ReviewCursorDialog)
-
-	def onInputCompositionCommand(self,evt):
-		self._popupSettingsDialog(InputCompositionDialog)
-
-	def onObjectPresentationCommand(self,evt):
-		self._popupSettingsDialog(ObjectPresentationDialog)
-
-	def onBrowseModeCommand(self,evt):
-		self._popupSettingsDialog(BrowseModeDialog)
-
-	def onDocumentFormattingCommand(self,evt):
-		self._popupSettingsDialog(DocumentFormattingDialog)
-
-	def onUwpOcrCommand(self, evt):
-		self._popupSettingsDialog(UwpOcrDialog)
-
-	def onSpeechSymbolsCommand(self, evt):
-		self._popupSettingsDialog(SpeechSymbolsDialog)
-
-	def onInputGesturesCommand(self, evt):
-		self._popupSettingsDialog(InputGesturesDialog)
-
-	def onAboutCommand(self,evt):
-		# Translators: The title of the dialog to show about info for NVDA.
-		messageBox(versionInfo.aboutMessage, _("About NVDA"), wx.OK)
-
-	def onCheckForUpdateCommand(self, evt):
-		updateCheck.UpdateChecker().check()
-		
-	def onViewLogCommand(self, evt):
-		logViewer.activate()
-
-	def onSpeechViewerEnabled(self, isEnabled):
-		# its possible for this to be called after the sysTrayIcon is destroyed if we are exiting NVDA
-		if self.sysTrayIcon and self.sysTrayIcon.menu_tools_toggleSpeechViewer:
-			self.sysTrayIcon.menu_tools_toggleSpeechViewer.Check(isEnabled)
-
-	def onToggleSpeechViewerCommand(self, evt):
-		if not speechViewer.isActive:
-			speechViewer.activate()
-		else:
-			speechViewer.deactivate()
-
-	def onPythonConsoleCommand(self, evt):
-		import pythonConsole
-		if not pythonConsole.consoleUI:
-			pythonConsole.initialize()
-		pythonConsole.activate()
-
-	def onAddonsManagerCommand(self,evt):
-		if isInMessageBox:
-			return
-		self.prePopup()
-		from addonGui import AddonsDialog
-		d=AddonsDialog(gui.mainFrame)
-		d.Show()
-		self.postPopup()
-
-	def onReloadPluginsCommand(self, evt):
-		import appModuleHandler, globalPluginHandler
-		from NVDAObjects import NVDAObject
-		appModuleHandler.reloadAppModules()
-		globalPluginHandler.reloadGlobalPlugins()
-		NVDAObject.clearDynamicClassCache()
-
-	def onCreatePortableCopyCommand(self,evt):
-		if isInMessageBox:
-			return
-		self.prePopup()
-		import gui.installerGui
-		d=gui.installerGui.PortableCreaterDialog(gui.mainFrame)
-		d.Show()
-		self.postPopup()
-
-	def onInstallCommand(self, evt):
-		if isInMessageBox:
-			return
-		from gui import installerGui
-		installerGui.showInstallGui()
-
-	def onConfigProfilesCommand(self, evt):
-		if isInMessageBox:
-			return
-		self.prePopup()
-		from configProfiles import ProfilesDialog
-		ProfilesDialog(gui.mainFrame).Show()
-		self.postPopup()
-
-class SysTrayIcon(wx.adv.TaskBarIcon):
-
-	def __init__(self, frame):
-		super(SysTrayIcon, self).__init__()
-		icon=wx.Icon(ICON_PATH,wx.BITMAP_TYPE_ICO)
-		self.SetIcon(icon, versionInfo.name)
-
-		self.menu=wx.Menu()
-		menu_preferences=self.preferencesMenu=wx.Menu()
-		# Translators: The label for the menu item to open general Settings dialog.
-		item = menu_preferences.Append(wx.ID_ANY,_("&General settings..."),_("General settings"))
-		self.Bind(wx.EVT_MENU, frame.onGeneralSettingsCommand, item)
-		# Translators: The label for the menu item to open Synthesizer settings dialog.
-		item = menu_preferences.Append(wx.ID_ANY,_("&Synthesizer..."),_("Change the synthesizer to be used"))
-		self.Bind(wx.EVT_MENU, frame.onSynthesizerCommand, item)
-		# Translators: The label for the menu item to open Voice Settings dialog.
-		item = menu_preferences.Append(wx.ID_ANY,_("&Voice settings..."),_("Choose the voice, rate, pitch and volume to use"))
-		self.Bind(wx.EVT_MENU, frame.onVoiceCommand, item)
-		# Translators: The label for the menu item to open Braille Settings dialog.
-		item = menu_preferences.Append(wx.ID_ANY,_("B&raille settings..."))
-		self.Bind(wx.EVT_MENU, frame.onBrailleCommand, item)
-		# Translators: The label for the menu item to open Keyboard Settings dialog.
-		item = menu_preferences.Append(wx.ID_ANY,_("&Keyboard settings..."),_("Configure keyboard layout, speaking of typed characters, words or command keys"))
-		self.Bind(wx.EVT_MENU, frame.onKeyboardSettingsCommand, item)
-		# Translators: The label for the menu item to open Mouse Settings dialog.
-		item = menu_preferences.Append(wx.ID_ANY, _("&Mouse settings..."),_("Change reporting of mouse shape and object under mouse"))
-		self.Bind(wx.EVT_MENU, frame.onMouseSettingsCommand, item)
-		# Translators: The label for the menu item to open Review Cursor dialog.
-		item = menu_preferences.Append(wx.ID_ANY,_("Review &cursor..."),_("Configure how and when the review cursor moves")) 
-		self.Bind(wx.EVT_MENU, frame.onReviewCursorCommand, item)
-		# Translators: The label for the menu item to open Input Composition Settings dialog.
-		item = menu_preferences.Append(wx.ID_ANY,_("&Input composition settings..."),_("Configure how NVDA reports input composition and candidate selection for certain languages")) 
-		self.Bind(wx.EVT_MENU, frame.onInputCompositionCommand, item)
-		# Translators: The label for the menu item to open Object Presentation dialog.
-		item = menu_preferences.Append(wx.ID_ANY,_("&Object presentation..."),_("Change reporting of objects")) 
-		self.Bind(wx.EVT_MENU, frame.onObjectPresentationCommand, item)
-		# Translators: The label for the menu item to open Browse Mode settings dialog.
-		item = menu_preferences.Append(wx.ID_ANY,_("&Browse mode..."),_("Change virtual buffers specific settings")) 
-		self.Bind(wx.EVT_MENU, frame.onBrowseModeCommand, item)
-		# Translators: The label for the menu item to open Document Formatting settings dialog.
-		item = menu_preferences.Append(wx.ID_ANY,_("Document &formatting..."),_("Change settings of document properties")) 
-		self.Bind(wx.EVT_MENU, frame.onDocumentFormattingCommand, item)
-		if winVersion.isUwpOcrAvailable():
-			# Translators: The label for the menu item to open the Windows 10 OCR settings dialog.
-			item = menu_preferences.Append(wx.ID_ANY, _("&Windows 10 OCR..."))
-			self.Bind(wx.EVT_MENU, frame.onUwpOcrCommand, item)
-		subMenu_speechDicts = wx.Menu()
-		if not globalVars.appArgs.secure:
-			# Translators: The label for the menu item to open Default speech dictionary dialog.
-			item = subMenu_speechDicts.Append(wx.ID_ANY,_("&Default dictionary..."),_("A dialog where you can set default dictionary by adding dictionary entries to the list"))
-			self.Bind(wx.EVT_MENU, frame.onDefaultDictionaryCommand, item)
-			# Translators: The label for the menu item to open Voice specific speech dictionary dialog.
-			item = subMenu_speechDicts.Append(wx.ID_ANY,_("&Voice dictionary..."),_("A dialog where you can set voice-specific dictionary by adding dictionary entries to the list"))
-			self.Bind(wx.EVT_MENU, frame.onVoiceDictionaryCommand, item)
-		# Translators: The label for the menu item to open Temporary speech dictionary dialog.
-		item = subMenu_speechDicts.Append(wx.ID_ANY,_("&Temporary dictionary..."),_("A dialog where you can set temporary dictionary by adding dictionary entries to the edit box"))
-		self.Bind(wx.EVT_MENU, frame.onTemporaryDictionaryCommand, item)
-		# Translators: The label for a submenu under NvDA Preferences menu to select speech dictionaries.
-		menu_preferences.Append(wx.ID_ANY,_("Speech &dictionaries"),subMenu_speechDicts)
-		if not globalVars.appArgs.secure:
-			# Translators: The label for the menu item to open Punctuation/symbol pronunciation dialog.
-			item = menu_preferences.Append(wx.ID_ANY, _("&Punctuation/symbol pronunciation..."))
-			self.Bind(wx.EVT_MENU, frame.onSpeechSymbolsCommand, item)
-			# Translators: The label for the menu item to open the Input Gestures dialog.
-			item = menu_preferences.Append(wx.ID_ANY, _("I&nput gestures..."))
-			self.Bind(wx.EVT_MENU, frame.onInputGesturesCommand, item)
-		# Translators: The label for Preferences submenu in NVDA menu.
-		self.menu.Append(wx.ID_ANY,_("&Preferences"),menu_preferences)
-
-		menu_tools = self.toolsMenu = wx.Menu()
-		if not globalVars.appArgs.secure:
-			# Translators: The label for the menu item to open NVDA Log Viewer.
-			item = menu_tools.Append(wx.ID_ANY, _("View log"))
-			self.Bind(wx.EVT_MENU, frame.onViewLogCommand, item)
-		# Translators: The label for the menu item to toggle Speech Viewer.
-		item=self.menu_tools_toggleSpeechViewer = menu_tools.AppendCheckItem(wx.ID_ANY, _("Speech viewer"))
-		self.Bind(wx.EVT_MENU, frame.onToggleSpeechViewerCommand, item)
-		if not globalVars.appArgs.secure:
-			# Translators: The label for the menu item to open NVDA Python Console.
-			item = menu_tools.Append(wx.ID_ANY, _("Python console"))
-			self.Bind(wx.EVT_MENU, frame.onPythonConsoleCommand, item)
-			# Translators: The label of a menu item to open the Add-ons Manager.
-			item = menu_tools.Append(wx.ID_ANY, _("Manage &add-ons..."))
-			self.Bind(wx.EVT_MENU, frame.onAddonsManagerCommand, item)
-		if not globalVars.appArgs.secure and getattr(sys,'frozen',None):
-			# Translators: The label for the menu item to create a portable copy of NVDA from an installed or another portable version.
-			item = menu_tools.Append(wx.ID_ANY, _("Create portable copy..."))
-			self.Bind(wx.EVT_MENU, frame.onCreatePortableCopyCommand, item)
-			if not config.isInstalledCopy():
-				# Translators: The label for the menu item to install NVDA on the computer.
-				item = menu_tools.Append(wx.ID_ANY, _("&Install NVDA..."))
-				self.Bind(wx.EVT_MENU, frame.onInstallCommand, item)
-		# Translators: The label for the menu item to reload plugins.
-		item = menu_tools.Append(wx.ID_ANY, _("Reload plugins"))
-		self.Bind(wx.EVT_MENU, frame.onReloadPluginsCommand, item)
-		# Translators: The label for the Tools submenu in NVDA menu.
-		self.menu.Append(wx.ID_ANY, _("Tools"), menu_tools)
-
-		menu_help = self.helpMenu = wx.Menu()
-		if not globalVars.appArgs.secure:
-			# Translators: The label of a menu item to open NVDA user guide.
-			item = menu_help.Append(wx.ID_ANY, _("&User Guide"))
-			self.Bind(wx.EVT_MENU, lambda evt: os.startfile(getDocFilePath("userGuide.html")), item)
-			# Translators: The label of a menu item to open the Commands Quick Reference document.
-			item = menu_help.Append(wx.ID_ANY, _("Commands &Quick Reference"))
-			self.Bind(wx.EVT_MENU, lambda evt: os.startfile(getDocFilePath("keyCommands.html")), item)
-			# Translators: The label for the menu item to open What's New document.
-			item = menu_help.Append(wx.ID_ANY, _("What's &new"))
-			self.Bind(wx.EVT_MENU, lambda evt: os.startfile(getDocFilePath("changes.html")), item)
-			item = menu_help.Append(wx.ID_ANY, _("NVDA &web site"))
-			self.Bind(wx.EVT_MENU, lambda evt: os.startfile("http://www.nvda-project.org/"), item)
-			# Translators: The label for the menu item to view NVDA License document.
-			item = menu_help.Append(wx.ID_ANY, _("L&icense"))
-			self.Bind(wx.EVT_MENU, lambda evt: os.startfile(getDocFilePath("copying.txt", False)), item)
-			# Translators: The label for the menu item to view NVDA Contributors list document.
-			item = menu_help.Append(wx.ID_ANY, _("C&ontributors"))
-			self.Bind(wx.EVT_MENU, lambda evt: os.startfile(getDocFilePath("contributors.txt", False)), item)
-		# Translators: The label for the menu item to open NVDA Welcome Dialog.
-		item = menu_help.Append(wx.ID_ANY, _("We&lcome dialog..."))
-		self.Bind(wx.EVT_MENU, lambda evt: WelcomeDialog.run(), item)
-		menu_help.AppendSeparator()
-		if updateCheck:
-			# Translators: The label of a menu item to manually check for an updated version of NVDA.
-			item = menu_help.Append(wx.ID_ANY, _("&Check for update..."))
-			self.Bind(wx.EVT_MENU, frame.onCheckForUpdateCommand, item)
-		# Translators: The label for the menu item to open About dialog to get information about NVDA.
-		item = menu_help.Append(wx.ID_ABOUT, _("About..."), _("About NVDA"))
-		self.Bind(wx.EVT_MENU, frame.onAboutCommand, item)
-		# Translators: The label for the Help submenu in NVDA menu.
-		self.menu.Append(wx.ID_ANY,_("&Help"),menu_help)
-		self.menu.AppendSeparator()
-		# Translators: The label for the menu item to open the Configuration Profiles dialog.
-		item = self.menu.Append(wx.ID_ANY, _("&Configuration profiles..."))
-		self.Bind(wx.EVT_MENU, frame.onConfigProfilesCommand, item)
-		# Translators: The label for the menu item to revert to saved configuration.
-		item = self.menu.Append(wx.ID_ANY, _("&Revert to saved configuration"),_("Reset all settings to saved state"))
-		self.Bind(wx.EVT_MENU, frame.onRevertToSavedConfigurationCommand, item)
-		if not globalVars.appArgs.secure:
-			# Translators: The label for the menu item to reset settings to default settings.
-			# Here, default settings means settings that were there when the user first used NVDA.
-			item = self.menu.Append(wx.ID_ANY, _("&Reset configuration to factory defaults"),_("Reset all settings to default state"))
-			self.Bind(wx.EVT_MENU, frame.onRevertToDefaultConfigurationCommand, item)
-			# Translators: The label for the menu item to save current settings.
-			item = self.menu.Append(wx.ID_SAVE, _("&Save configuration"), _("Write the current configuration to nvda.ini"))
-			self.Bind(wx.EVT_MENU, frame.onSaveConfigurationCommand, item)
-		if not globalVars.appArgs.secure:
-			self.menu.AppendSeparator()
-			# Translators: The label for the menu item to open donate page.
-			item = self.menu.Append(wx.ID_ANY, _("Donate"))
-			self.Bind(wx.EVT_MENU, lambda evt: os.startfile(DONATE_URL), item)
-		self.menu.AppendSeparator()
-		item = self.menu.Append(wx.ID_EXIT, _("E&xit"),_("Exit NVDA"))
-		self.Bind(wx.EVT_MENU, frame.onExitCommand, item)
-
-		self.Bind(wx.adv.EVT_TASKBAR_LEFT_DOWN, self.onActivate)
-		self.Bind(wx.adv.EVT_TASKBAR_RIGHT_DOWN, self.onActivate)
-
-	def Destroy(self):
-		self.menu.Destroy()
-		super(SysTrayIcon, self).Destroy()
-
-	def onActivate(self, evt):
-		mainFrame.prePopup()
-		import appModules.nvda
-		if not appModules.nvda.nvdaMenuIaIdentity:
-			# The NVDA app module doesn't know how to identify the NVDA menu yet.
-			# Signal that the NVDA menu has just been opened.
-			appModules.nvda.nvdaMenuIaIdentity = True
-		self.PopupMenu(self.menu)
-		if appModules.nvda.nvdaMenuIaIdentity is True:
-			# The NVDA menu didn't actually appear for some reason.
-			appModules.nvda.nvdaMenuIaIdentity = None
-		mainFrame.postPopup()
-
-def initialize():
-	global mainFrame
-	if mainFrame:
-		raise RuntimeError("GUI already initialized")
-	mainFrame = MainFrame()
-	wx.GetApp().SetTopWindow(mainFrame)
-
-def terminate():
-	global mainFrame
-	# This is called after the main loop exits because WM_QUIT exits the main loop
-	# without destroying all objects correctly and we need to support WM_QUIT.
-	# Therefore, any request to exit should exit the main loop.
-	wx.CallAfter(mainFrame.Destroy)
-	# #4460: We need another iteration of the main loop
-	# so that everything (especially the TaskBarIcon) is cleaned up properly.
-	# ProcessPendingEvents doesn't seem to work, but MainLoop does.
-	# Because the top window gets destroyed,
-	# MainLoop thankfully returns pretty quickly.
-	wx.GetApp().MainLoop()
-	mainFrame = None
-
-def showGui():
- 	wx.CallAfter(mainFrame.showGui)
-
-def quit():
-	wx.CallAfter(mainFrame.onExitCommand, None)
-
-def messageBox(message, caption=wx.MessageBoxCaptionStr, style=wx.OK | wx.CENTER, parent=None):
-	"""Display a message dialog.
-	This should be used for all message dialogs
-	rather than using C{wx.MessageDialog} and C{wx.MessageBox} directly.
-	@param message: The message text.
-	@type message: str
-	@param caption: The caption (title) of the dialog.
-	@type caption: str
-	@param style: Same as for wx.MessageBox.
-	@type style: int
-	@param parent: The parent window (optional).
-	@type parent: C{wx.Window}
-	@return: Same as for wx.MessageBox.
-	@rtype: int
-	"""
-	global isInMessageBox
-	wasAlready = isInMessageBox
-	isInMessageBox = True
-	if not parent:
-		mainFrame.prePopup()
-	res = wx.MessageBox(message, caption, style, parent or mainFrame)
-	if not parent:
-		mainFrame.postPopup()
-	if not wasAlready:
-		isInMessageBox = False
-	return res
-
-def runScriptModalDialog(dialog, callback=None):
-	"""Run a modal dialog from a script.
-	This will not block the caller,
-	but will instead call C{callback} (if provided) with the result from the dialog.
-	The dialog will be destroyed once the callback has returned.
-	@param dialog: The dialog to show.
-	@type dialog: C{wx.Dialog}
-	@param callback: The optional callable to call with the result from the dialog.
-	@type callback: callable
-	"""
-	def run():
-		mainFrame.prePopup()
-		res = dialog.ShowModal()
-		mainFrame.postPopup()
-		if callback:
-			callback(res)
-		dialog.Destroy()
-	wx.CallAfter(run)
-
-class WelcomeDialog(wx.Dialog):
-	"""The NVDA welcome dialog.
-	This provides essential information for new users, such as a description of the NVDA key and instructions on how to activate the NVDA menu.
-	It also provides quick access to some important configuration options.
-	This dialog is displayed the first time NVDA is started with a new configuration.
-	"""
-
-	# Translators: The main message for the Welcome dialog when the user starts NVDA for the first time.
-	WELCOME_MESSAGE_DETAIL = _(
-		"Most commands for controlling NVDA require you to hold down the NVDA key while pressing other keys.\n"
-		"By default, the numpad Insert and main Insert keys may both be used as the NVDA key.\n"
-		"You can also configure NVDA to use the CapsLock as the NVDA key.\n"
-		"Press NVDA+n at any time to activate the NVDA menu.\n"
-		"From this menu, you can configure NVDA, get help and access other NVDA functions."
-	)
-
-	def __init__(self, parent):
-		# Translators: The title of the Welcome dialog when user starts NVDA for the first time.
-		super(WelcomeDialog, self).__init__(parent, wx.ID_ANY, _("Welcome to NVDA"))
-		mainSizer=wx.BoxSizer(wx.VERTICAL)
-		# Translators: The header for the Welcome dialog when user starts NVDA for the first time. This is in larger,
-		# bold lettering 
-		welcomeTextHeader = wx.StaticText(self, label=_("Welcome to NVDA!"))
-		welcomeTextHeader.SetFont(wx.Font(18, wx.FONTFAMILY_DEFAULT, wx.NORMAL, wx.BOLD))
-		mainSizer.AddSpacer(guiHelper.SPACE_BETWEEN_VERTICAL_DIALOG_ITEMS)
-		mainSizer.Add(welcomeTextHeader,border=20,flag=wx.EXPAND|wx.LEFT|wx.RIGHT)
-		mainSizer.AddSpacer(guiHelper.SPACE_BETWEEN_VERTICAL_DIALOG_ITEMS)
-		welcomeTextDetail = wx.StaticText(self, wx.ID_ANY, self.WELCOME_MESSAGE_DETAIL)
-		mainSizer.Add(welcomeTextDetail,border=20,flag=wx.EXPAND|wx.LEFT|wx.RIGHT)
-		optionsSizer = wx.StaticBoxSizer(wx.StaticBox(self, wx.ID_ANY, _("Options")), wx.VERTICAL)
-		sHelper = guiHelper.BoxSizerHelper(self, sizer=optionsSizer)
-		# Translators: The label of a combobox in the Welcome dialog.
-		kbdLabelText = _("&Keyboard layout:")
-		layouts = keyboardHandler.KeyboardInputGesture.LAYOUTS
-		self.kbdNames = sorted(layouts)
-		kbdChoices = [layouts[layout] for layout in self.kbdNames]
-		self.kbdList = sHelper.addLabeledControl(kbdLabelText, wx.Choice, choices=kbdChoices)
-		try:
-			index = self.kbdNames.index(config.conf["keyboard"]["keyboardLayout"])
-			self.kbdList.SetSelection(index)
-		except:
-			log.error("Could not set Keyboard layout list to current layout",exc_info=True) 
-		# Translators: The label of a checkbox in the Welcome dialog.
-		capsAsNVDAModifierText = _("&Use CapsLock as an NVDA modifier key")
-		self.capsAsNVDAModifierCheckBox = sHelper.addItem(wx.CheckBox(self, label=capsAsNVDAModifierText))
-		self.capsAsNVDAModifierCheckBox.SetValue(config.conf["keyboard"]["useCapsLockAsNVDAModifierKey"])
-		# Translators: The label of a checkbox in the Welcome dialog.
-		startAfterLogonText = _("&Automatically start NVDA after I log on to Windows")
-		self.startAfterLogonCheckBox = sHelper.addItem(wx.CheckBox(self, label=startAfterLogonText))
-		self.startAfterLogonCheckBox.Value = config.getStartAfterLogon()
-		if globalVars.appArgs.secure or not config.isInstalledCopy():
-			self.startAfterLogonCheckBox.Disable()
-		# Translators: The label of a checkbox in the Welcome dialog.
-		showWelcomeDialogAtStartupText = _("&Show this dialog when NVDA starts")
-		self.showWelcomeDialogAtStartupCheckBox = sHelper.addItem(wx.CheckBox(self, label=showWelcomeDialogAtStartupText))
-		self.showWelcomeDialogAtStartupCheckBox.SetValue(config.conf["general"]["showWelcomeDialogAtStartup"])
-		mainSizer.Add(optionsSizer, border=guiHelper.BORDER_FOR_DIALOGS, flag=wx.ALL)
-		mainSizer.Add(self.CreateButtonSizer(wx.OK), border=guiHelper.BORDER_FOR_DIALOGS, flag=wx.ALL|wx.ALIGN_RIGHT)
-		self.Bind(wx.EVT_BUTTON, self.onOk, id=wx.ID_OK)
-
-		mainSizer.Fit(self)
-		self.SetSizer(mainSizer)
-		self.kbdList.SetFocus()
-		self.Center(wx.BOTH | wx.Center)
-
-	def onOk(self, evt):
-		layout = self.kbdNames[self.kbdList.GetSelection()]
-		config.conf["keyboard"]["keyboardLayout"] = layout
-		config.conf["keyboard"]["useCapsLockAsNVDAModifierKey"] = self.capsAsNVDAModifierCheckBox.IsChecked()
-		if self.startAfterLogonCheckBox.Enabled:
-			config.setStartAfterLogon(self.startAfterLogonCheckBox.Value)
-		config.conf["general"]["showWelcomeDialogAtStartup"] = self.showWelcomeDialogAtStartupCheckBox.IsChecked()
-		try:
-			config.conf.save()
-		except:
-			log.debugWarning("Could not save",exc_info=True)
-		self.EndModal(wx.ID_OK)
-
-	@classmethod
-	def run(cls):
-		"""Prepare and display an instance of this dialog.
-		This does not require the dialog to be instantiated.
-		"""
-		mainFrame.prePopup()
-		d = cls(mainFrame)
-		d.ShowModal()
-		d.Destroy()
-		mainFrame.postPopup()
-
-class LauncherDialog(wx.Dialog):
-	"""The dialog that is displayed when NVDA is started from the launcher.
-	This displays the license and allows the user to install or create a portable copy of NVDA.
-	"""
-
-	def __init__(self, parent):
-		super(LauncherDialog, self).__init__(parent, title=versionInfo.name)
-		mainSizer = wx.BoxSizer(wx.VERTICAL)
-		sHelper = guiHelper.BoxSizerHelper(self, orientation=wx.VERTICAL)
-
-		# Translators: The label of the license text which will be shown when NVDA installation program starts.
-		groupLabel = _("License Agreement")
-		sizer = sHelper.addItem(wx.StaticBoxSizer(wx.StaticBox(self, label=groupLabel), wx.VERTICAL))
-		licenseTextCtrl = wx.TextCtrl(self, size=(500, 400), style=wx.TE_MULTILINE | wx.TE_READONLY | wx.TE_RICH)
-		licenseTextCtrl.Value = codecs.open(getDocFilePath("copying.txt", False), "r", encoding="UTF-8").read()
-		sizer.Add(licenseTextCtrl)
-
-		# Translators: The label for a checkbox in NvDA installation program to agree to the license agreement.
-		agreeText = _("I &agree")
-		self.licenseAgreeCheckbox = sHelper.addItem(wx.CheckBox(self, label=agreeText))
-		self.licenseAgreeCheckbox.Value = False
-		self.licenseAgreeCheckbox.Bind(wx.EVT_CHECKBOX, self.onLicenseAgree)
-
-		sizer = sHelper.addItem(wx.GridSizer(2, 2, 0, 0))
-		self.actionButtons = []
-		# Translators: The label of the button in NVDA installation program to install NvDA on the user's computer.
-		ctrl = wx.Button(self, label=_("&Install NVDA on this computer"))
-		sizer.Add(ctrl)
-		ctrl.Bind(wx.EVT_BUTTON, lambda evt: self.onAction(evt, mainFrame.onInstallCommand))
-		self.actionButtons.append(ctrl)
-		# Translators: The label of the button in NVDA installation program to create a portable version of NVDA.
-		ctrl = wx.Button(self, label=_("Create &portable copy"))
-		sizer.Add(ctrl)
-		ctrl.Bind(wx.EVT_BUTTON, lambda evt: self.onAction(evt, mainFrame.onCreatePortableCopyCommand))
-		self.actionButtons.append(ctrl)
-		# Translators: The label of the button in NVDA installation program to continue using the installation program as a temporary copy of NVDA.
-		ctrl = wx.Button(self, label=_("&Continue running"))
-		sizer.Add(ctrl)
-		ctrl.Bind(wx.EVT_BUTTON, self.onContinueRunning)
-		self.actionButtons.append(ctrl)
-		sizer.Add(wx.Button(self, label=_("E&xit"), id=wx.ID_CANCEL))
-		# If we bind this on the button, it fails to trigger when the dialog is closed.
-		self.Bind(wx.EVT_BUTTON, self.onExit, id=wx.ID_CANCEL)
-
-		for ctrl in self.actionButtons:
-			ctrl.Disable()
-
-		mainSizer.Add(sHelper.sizer, border = guiHelper.BORDER_FOR_DIALOGS, flag=wx.ALL)
-		self.Sizer = mainSizer
-		mainSizer.Fit(self)
-		self.Center(wx.BOTH | wx.Center)
-
-	def onLicenseAgree(self, evt):
-		for ctrl in self.actionButtons:
-			ctrl.Enable(evt.IsChecked())
-
-	def onAction(self, evt, func):
-		self.Destroy()
-		func(evt)
-
-	def onContinueRunning(self, evt):
-		self.Destroy()
-		core.doStartupDialogs()
-
-	def onExit(self, evt):
-		wx.GetApp().ExitMainLoop()
-
-	@classmethod
-	def run(cls):
-		"""Prepare and display an instance of this dialog.
-		This does not require the dialog to be instantiated.
-		"""
-		mainFrame.prePopup()
-		d = cls(mainFrame)
-		d.Show()
-		mainFrame.postPopup()
-
-class ExitDialog(wx.Dialog):
-	_instance = None
-
-	def __new__(cls, parent):
-		# Make this a singleton.
-		inst = cls._instance() if cls._instance else None
-		if not inst:
-			return super(cls, cls).__new__(cls, parent)
-		return inst
-
-	def __init__(self, parent):
-		inst = ExitDialog._instance() if ExitDialog._instance else None
-		if inst:
-			return
-		# Use a weakref so the instance can die.
-		ExitDialog._instance = weakref.ref(self)
-		# Translators: The title of the dialog to exit NVDA
-		super(ExitDialog, self).__init__(parent, title=_("Exit NVDA"))
-		dialog = self
-		mainSizer = wx.BoxSizer(wx.VERTICAL)
-
-		contentSizerHelper = guiHelper.BoxSizerHelper(self, orientation=wx.VERTICAL)
-
-		if globalVars.appArgs.disableAddons:
-			# Translators: A message in the exit Dialog shown when all add-ons are disabled.
-			addonsDisabledText = _("All add-ons are now disabled. They will be re-enabled on the next restart unless you choose to disable them again.")
-			contentSizerHelper.addItem(wx.StaticText(self, wx.ID_ANY, label=addonsDisabledText))
-
-		# Translators: The label for actions list in the Exit dialog.
-		labelText=_("What would you like to &do?")
-		self.actions = [
-		# Translators: An option in the combo box to choose exit action.
-		_("Exit"),
-		# Translators: An option in the combo box to choose exit action.
-		_("Restart"),
-		# Translators: An option in the combo box to choose exit action.
-		_("Restart with add-ons disabled"),
-		# Translators: An option in the combo box to choose exit action.
-		_("Restart with debug logging enabled")]
-		self.actionsList = contentSizerHelper.addLabeledControl(labelText, wx.Choice, choices=self.actions)
-		self.actionsList.SetSelection(0)
-
-		contentSizerHelper.addItem( self.CreateButtonSizer(wx.OK | wx.CANCEL))
-
-		self.Bind(wx.EVT_BUTTON, self.onOk, id=wx.ID_OK)
-		self.Bind(wx.EVT_BUTTON, self.onCancel, id=wx.ID_CANCEL)
-
-		mainSizer.Add(contentSizerHelper.sizer, border=guiHelper.BORDER_FOR_DIALOGS, flag=wx.ALL)
-		mainSizer.Fit(self)
-		self.Sizer = mainSizer
-		self.actionsList.SetFocus()
-		self.Center(wx.BOTH | wx.Center)
-
-	def onOk(self, evt):
-		action=self.actionsList.GetSelection()
-		if action == 0:
-			wx.GetApp().ExitMainLoop()
-		elif action == 1:
-			queueHandler.queueFunction(queueHandler.eventQueue,core.restart)
-		elif action == 2:
-			queueHandler.queueFunction(queueHandler.eventQueue,core.restart,disableAddons=True)
-		elif action == 3:
-			queueHandler.queueFunction(queueHandler.eventQueue,core.restart,debugLogging=True)
-		self.Destroy()
-
-	def onCancel(self, evt):
-		self.Destroy()
-
-class ExecAndPump(threading.Thread):
-	"""Executes the given function with given args and kwargs in a background thread while blocking and pumping in the current thread."""
-
-	def __init__(self,func,*args,**kwargs):
-		self.func=func
-		self.args=args
-		self.kwargs=kwargs
-		super(ExecAndPump,self).__init__()
-		self.threadExc=None
-		self.start()
-		time.sleep(0.1)
-		threadHandle=ctypes.c_int()
-		threadHandle.value=ctypes.windll.kernel32.OpenThread(0x100000,False,self.ident)
-		msg=ctypes.wintypes.MSG()
-		while ctypes.windll.user32.MsgWaitForMultipleObjects(1,ctypes.byref(threadHandle),False,-1,255)==1:
-			while ctypes.windll.user32.PeekMessageW(ctypes.byref(msg),None,0,0,1):
-				ctypes.windll.user32.TranslateMessage(ctypes.byref(msg))
-				ctypes.windll.user32.DispatchMessageW(ctypes.byref(msg))
-		if self.threadExc:
-			raise self.threadExc
-
-	def run(self):
-		try:
-			self.func(*self.args,**self.kwargs)
-		except Exception as e:
-			self.threadExc=e
-			log.debugWarning("task had errors",exc_info=True)
-
-class IndeterminateProgressDialog(wx.ProgressDialog):
-
-	def __init__(self, parent, title, message):
-		super(IndeterminateProgressDialog, self).__init__(title, message, parent=parent)
-		self._speechCounter = -1
-		self.timer = wx.PyTimer(self.Pulse)
-		self.timer.Start(1000)
-		self.Raise()
-		self.Center(wx.BOTH | wx.Center)
-
-	def Pulse(self):
-		super(IndeterminateProgressDialog, self).Pulse()
-		# We want progress to be spoken on the first pulse and every 10 pulses thereafter.
-		# Therefore, cycle from 0 to 9 inclusive.
-		self._speechCounter = (self._speechCounter + 1) % 10
-		pbConf = config.conf["presentation"]["progressBarUpdates"]
-		if pbConf["progressBarOutputMode"] == "off":
-			return
-		if not pbConf["reportBackgroundProgressBars"] and not self.IsActive():
-			return
-		if pbConf["progressBarOutputMode"] in ("beep", "both"):
-			tones.beep(440, 40)
-		if pbConf["progressBarOutputMode"] in ("speak", "both") and self._speechCounter == 0:
-			# Translators: Announced periodically to indicate progress for an indeterminate progress bar.
-			speech.speakMessage(_("Please wait"))
-
-	def IsActive(self):
-		#4714: In wxPython 3, ProgressDialog.IsActive always seems to return False.
-		return winUser.isDescendantWindow(winUser.getForegroundWindow(), self.Handle)
-
-	def done(self):
-		self.timer.Stop()
-		pbConf = config.conf["presentation"]["progressBarUpdates"]
-		if pbConf["progressBarOutputMode"] in ("beep", "both") and (pbConf["reportBackgroundProgressBars"] or self.IsActive()):
-			tones.beep(1760, 40)
-		self.Hide()
-		self.Destroy()
-
-def shouldConfigProfileTriggersBeSuspended():
-	"""Determine whether configuration profile triggers should be suspended in relation to NVDA's GUI.
-	For NVDA configuration dialogs, the configuration should remain the same as it was before the GUI was popped up
-	so the user can change settings in the correct profile.
-	Top-level windows that require this behavior should have a C{shouldSuspendConfigProfileTriggers} attribute set to C{True}.
-	Because these dialogs are often opened via the NVDA menu, this applies to the NVDA menu as well.
-	"""
-	if winUser.getGUIThreadInfo(ctypes.windll.kernel32.GetCurrentThreadId()).flags & 0x00000010:
-		# The NVDA menu is active.
-		return True
-	for window in wx.GetTopLevelWindows():
-		if window.IsShown() and getattr(window, "shouldSuspendConfigProfileTriggers", False):
-			return True
-	return False
+# -*- coding: UTF-8 -*-
+#gui/__init__.py
+#A part of NonVisual Desktop Access (NVDA)
+#Copyright (C) 2006-2017 NV Access Limited, Peter Vágner, Aleksey Sadovoy, Mesar Hameed, Joseph Lee, Thomas Stivers
+#This file is covered by the GNU General Public License.
+#See the file COPYING for more details.
+
+import time
+import os
+import sys
+import threading
+import codecs
+import ctypes
+import weakref
+import wx
+import wx.adv
+import globalVars
+import tones
+import ui
+from logHandler import log
+import config
+import versionInfo
+import speech
+import queueHandler
+import core
+import guiHelper
+from settingsDialogs import *
+import speechDictHandler
+import languageHandler
+import keyboardHandler
+import logViewer
+import speechViewer
+import winUser
+import api
+import guiHelper
+import winVersion
+
+try:
+	import updateCheck
+except RuntimeError:
+	updateCheck = None
+
+### Constants
+NVDA_PATH = os.getcwdu()
+ICON_PATH=os.path.join(NVDA_PATH, "images", "nvda.ico")
+DONATE_URL = "http://www.nvaccess.org/donate/"
+
+### Globals
+mainFrame = None
+isInMessageBox = False
+
+def getDocFilePath(fileName, localized=True):
+	if not getDocFilePath.rootPath:
+		if hasattr(sys, "frozen"):
+			getDocFilePath.rootPath = os.path.join(NVDA_PATH, "documentation")
+		else:
+			getDocFilePath.rootPath = os.path.abspath(os.path.join("..", "user_docs"))
+
+	if localized:
+		lang = languageHandler.getLanguage()
+		tryLangs = [lang]
+		if "_" in lang:
+			# This locale has a sub-locale, but documentation might not exist for the sub-locale, so try stripping it.
+			tryLangs.append(lang.split("_")[0])
+		# If all else fails, use English.
+		tryLangs.append("en")
+
+		fileName, fileExt = os.path.splitext(fileName)
+		for tryLang in tryLangs:
+			tryDir = os.path.join(getDocFilePath.rootPath, tryLang)
+			if not os.path.isdir(tryDir):
+				continue
+
+			# Some out of date translations might include .txt files which are now .html files in newer translations.
+			# Therefore, ignore the extension and try both .html and .txt.
+			for tryExt in ("html", "txt"):
+				tryPath = os.path.join(tryDir, "%s.%s" % (fileName, tryExt))
+				if os.path.isfile(tryPath):
+					return tryPath
+
+	else:
+		# Not localized.
+		if not hasattr(sys, "frozen") and fileName in ("copying.txt", "contributors.txt"):
+			# If running from source, these two files are in the root dir.
+			return os.path.join(NVDA_PATH, "..", fileName)
+		else:
+			return os.path.join(getDocFilePath.rootPath, fileName)
+getDocFilePath.rootPath = None
+
+class MainFrame(wx.Frame):
+
+	def __init__(self):
+		style = wx.DEFAULT_FRAME_STYLE ^ wx.MAXIMIZE_BOX ^ wx.MINIMIZE_BOX | wx.FRAME_NO_TASKBAR
+		super(MainFrame, self).__init__(None, wx.ID_ANY, versionInfo.name, size=(1,1), style=style)
+		self.Bind(wx.EVT_CLOSE, self.onExitCommand)
+		self.sysTrayIcon = SysTrayIcon(self)
+		#: The focus before the last popup or C{None} if unknown.
+		#: This is only valid before L{prePopup} is called,
+		#: so it should be used as early as possible in any popup that needs it.
+		#: @type: L{NVDAObject}
+		self.prevFocus = None
+		#: The focus ancestors before the last popup or C{None} if unknown.
+		#: @type: list of L{NVDAObject}
+		self.prevFocusAncestors = None
+		# If NVDA has the uiAccess privilege, it can always set the foreground window.
+		if not config.hasUiAccess():
+			# This makes Windows return to the previous foreground window and also seems to allow NVDA to be brought to the foreground.
+			self.Show()
+			self.Hide()
+			if winUser.isWindowVisible(self.Handle):
+				# HACK: Work around a wx bug where Hide() doesn't actually hide the window,
+				# but IsShown() returns False and Hide() again doesn't fix it.
+				# This seems to happen if the call takes too long.
+				self.Show()
+				self.Hide()
+
+	def Destroy(self):
+		self.sysTrayIcon.Destroy()
+		super(MainFrame, self).Destroy()
+
+	def prePopup(self):
+		"""Prepare for a popup.
+		This should be called before any dialog or menu which should pop up for the user.
+		L{postPopup} should be called after the dialog or menu has been shown.
+		@postcondition: A dialog or menu may be shown.
+		"""
+		nvdaPid = os.getpid()
+		focus = api.getFocusObject()
+		if focus.processID != nvdaPid:
+			self.prevFocus = focus
+			self.prevFocusAncestors = api.getFocusAncestors()
+		if winUser.getWindowThreadProcessID(winUser.getForegroundWindow())[0] != nvdaPid:
+			# This process is not the foreground process, so bring it to the foreground.
+			self.Raise()
+
+	def postPopup(self):
+		"""Clean up after a popup dialog or menu.
+		This should be called after a dialog or menu was popped up for the user.
+		"""
+		self.prevFocus = None
+		self.prevFocusAncestors = None
+		if not winUser.isWindowVisible(winUser.getForegroundWindow()):
+			# The current foreground window is invisible, so we want to return to the previous foreground window.
+			# Showing and hiding our main window seems to achieve this.
+			self.Show()
+			self.Hide()
+
+	def showGui(self):
+		# The menu pops up at the location of the mouse, which means it pops up at an unpredictable location.
+		# Therefore, move the mouse to the centre of the screen so that the menu will always pop up there.
+		left, top, width, height = api.getDesktopObject().location
+		x = width / 2
+		y = height / 2
+		winUser.setCursorPos(x, y)
+		self.sysTrayIcon.onActivate(None)
+
+	def onRevertToSavedConfigurationCommand(self,evt):
+		queueHandler.queueFunction(queueHandler.eventQueue,core.resetConfiguration)
+		# Translators: Reported when last saved configuration has been applied by using revert to saved configuration option in NVDA menu.
+		queueHandler.queueFunction(queueHandler.eventQueue,ui.message,_("Configuration applied"))
+
+	def onRevertToDefaultConfigurationCommand(self,evt):
+		queueHandler.queueFunction(queueHandler.eventQueue,core.resetConfiguration,factoryDefaults=True)
+		# Translators: Reported when configuration has been restored to defaults by using restore configuration to factory defaults item in NVDA menu.
+		queueHandler.queueFunction(queueHandler.eventQueue,ui.message,_("Configuration restored to factory defaults"))
+
+	def onSaveConfigurationCommand(self,evt):
+		if globalVars.appArgs.secure:
+			# Translators: Reported when current configuration cannot be saved while NVDA is running in secure mode such as in Windows login screen.
+			queueHandler.queueFunction(queueHandler.eventQueue,ui.message,_("Cannot save configuration - NVDA in secure mode"))
+			return
+		try:
+			config.conf.save()
+			# Translators: Reported when current configuration has been saved.
+			queueHandler.queueFunction(queueHandler.eventQueue,ui.message,_("Configuration saved"))
+		except:
+			# Translators: Message shown when current configuration cannot be saved such as when running NVDA from a CD.
+			messageBox(_("Could not save configuration - probably read only file system"),_("Error"),wx.OK | wx.ICON_ERROR)
+
+	def _popupSettingsDialog(self, dialog, *args, **kwargs):
+		if isInMessageBox:
+			return
+		self.prePopup()
+		try:
+			dialog(self, *args, **kwargs).Show()
+		except SettingsDialog.MultiInstanceError:
+			# Translators: Message shown when attempting to open another NVDA settings dialog when one is already open (example: when trying to open keyboard settings when general settings dialog is open).
+			messageBox(_("An NVDA settings dialog is already open. Please close it first."),_("Error"),style=wx.OK | wx.ICON_ERROR)
+		self.postPopup()
+
+	def onDefaultDictionaryCommand(self,evt):
+		# Translators: Title for default speech dictionary dialog.
+		self._popupSettingsDialog(DictionaryDialog,_("Default dictionary"),speechDictHandler.dictionaries["default"])
+
+	def onVoiceDictionaryCommand(self,evt):
+		# Translators: Title for voice dictionary for the current voice such as current eSpeak variant.
+		self._popupSettingsDialog(DictionaryDialog,_("Voice dictionary (%s)")%speechDictHandler.dictionaries["voice"].fileName,speechDictHandler.dictionaries["voice"])
+
+	def onTemporaryDictionaryCommand(self,evt):
+		# Translators: Title for temporary speech dictionary dialog (the voice dictionary that is active as long as NvDA is running).
+		self._popupSettingsDialog(DictionaryDialog,_("Temporary dictionary"),speechDictHandler.dictionaries["temp"])
+
+	def onExitCommand(self, evt):
+		if config.conf["general"]["askToExit"]:
+			self.prePopup()
+			d = ExitDialog(self)
+			d.Raise()
+			d.Show()
+			self.postPopup()
+		else:
+			wx.GetApp().ExitMainLoop()
+
+	def onGeneralSettingsCommand(self,evt):
+		self._popupSettingsDialog(GeneralSettingsDialog)
+
+	def onSynthesizerCommand(self,evt):
+		self._popupSettingsDialog(SynthesizerDialog)
+
+	def onVoiceCommand(self,evt):
+		self._popupSettingsDialog(VoiceSettingsDialog)
+
+	def onBrailleCommand(self,evt):
+		self._popupSettingsDialog(BrailleSettingsDialog)
+
+	def onKeyboardSettingsCommand(self,evt):
+		self._popupSettingsDialog(KeyboardSettingsDialog)
+
+	def onMouseSettingsCommand(self,evt):
+		self._popupSettingsDialog(MouseSettingsDialog)
+
+	def onReviewCursorCommand(self,evt):
+		self._popupSettingsDialog(ReviewCursorDialog)
+
+	def onInputCompositionCommand(self,evt):
+		self._popupSettingsDialog(InputCompositionDialog)
+
+	def onObjectPresentationCommand(self,evt):
+		self._popupSettingsDialog(ObjectPresentationDialog)
+
+	def onBrowseModeCommand(self,evt):
+		self._popupSettingsDialog(BrowseModeDialog)
+
+	def onDocumentFormattingCommand(self,evt):
+		self._popupSettingsDialog(DocumentFormattingDialog)
+
+	def onUwpOcrCommand(self, evt):
+		self._popupSettingsDialog(UwpOcrDialog)
+
+	def onSpeechSymbolsCommand(self, evt):
+		self._popupSettingsDialog(SpeechSymbolsDialog)
+
+	def onInputGesturesCommand(self, evt):
+		self._popupSettingsDialog(InputGesturesDialog)
+
+	def onAboutCommand(self,evt):
+		# Translators: The title of the dialog to show about info for NVDA.
+		messageBox(versionInfo.aboutMessage, _("About NVDA"), wx.OK)
+
+	def onCheckForUpdateCommand(self, evt):
+		updateCheck.UpdateChecker().check()
+		
+	def onViewLogCommand(self, evt):
+		logViewer.activate()
+
+	def onSpeechViewerEnabled(self, isEnabled):
+		# its possible for this to be called after the sysTrayIcon is destroyed if we are exiting NVDA
+		if self.sysTrayIcon and self.sysTrayIcon.menu_tools_toggleSpeechViewer:
+			self.sysTrayIcon.menu_tools_toggleSpeechViewer.Check(isEnabled)
+
+	def onToggleSpeechViewerCommand(self, evt):
+		if not speechViewer.isActive:
+			speechViewer.activate()
+		else:
+			speechViewer.deactivate()
+
+	def onPythonConsoleCommand(self, evt):
+		import pythonConsole
+		if not pythonConsole.consoleUI:
+			pythonConsole.initialize()
+		pythonConsole.activate()
+
+	def onAddonsManagerCommand(self,evt):
+		if isInMessageBox:
+			return
+		self.prePopup()
+		from addonGui import AddonsDialog
+		d=AddonsDialog(gui.mainFrame)
+		d.Show()
+		self.postPopup()
+
+	def onReloadPluginsCommand(self, evt):
+		import appModuleHandler, globalPluginHandler
+		from NVDAObjects import NVDAObject
+		appModuleHandler.reloadAppModules()
+		globalPluginHandler.reloadGlobalPlugins()
+		NVDAObject.clearDynamicClassCache()
+
+	def onCreatePortableCopyCommand(self,evt):
+		if isInMessageBox:
+			return
+		self.prePopup()
+		import gui.installerGui
+		d=gui.installerGui.PortableCreaterDialog(gui.mainFrame)
+		d.Show()
+		self.postPopup()
+
+	def onInstallCommand(self, evt):
+		if isInMessageBox:
+			return
+		from gui import installerGui
+		installerGui.showInstallGui()
+
+	def onConfigProfilesCommand(self, evt):
+		if isInMessageBox:
+			return
+		self.prePopup()
+		from configProfiles import ProfilesDialog
+		ProfilesDialog(gui.mainFrame).Show()
+		self.postPopup()
+
+class SysTrayIcon(wx.adv.TaskBarIcon):
+
+	def __init__(self, frame):
+		super(SysTrayIcon, self).__init__()
+		icon=wx.Icon(ICON_PATH,wx.BITMAP_TYPE_ICO)
+		self.SetIcon(icon, versionInfo.name)
+
+		self.menu=wx.Menu()
+		menu_preferences=self.preferencesMenu=wx.Menu()
+		# Translators: The label for the menu item to open general Settings dialog.
+		item = menu_preferences.Append(wx.ID_ANY,_("&General settings..."),_("General settings"))
+		self.Bind(wx.EVT_MENU, frame.onGeneralSettingsCommand, item)
+		# Translators: The label for the menu item to open Synthesizer settings dialog.
+		item = menu_preferences.Append(wx.ID_ANY,_("&Synthesizer..."),_("Change the synthesizer to be used"))
+		self.Bind(wx.EVT_MENU, frame.onSynthesizerCommand, item)
+		# Translators: The label for the menu item to open Voice Settings dialog.
+		item = menu_preferences.Append(wx.ID_ANY,_("&Voice settings..."),_("Choose the voice, rate, pitch and volume to use"))
+		self.Bind(wx.EVT_MENU, frame.onVoiceCommand, item)
+		# Translators: The label for the menu item to open Braille Settings dialog.
+		item = menu_preferences.Append(wx.ID_ANY,_("B&raille settings..."))
+		self.Bind(wx.EVT_MENU, frame.onBrailleCommand, item)
+		# Translators: The label for the menu item to open Keyboard Settings dialog.
+		item = menu_preferences.Append(wx.ID_ANY,_("&Keyboard settings..."),_("Configure keyboard layout, speaking of typed characters, words or command keys"))
+		self.Bind(wx.EVT_MENU, frame.onKeyboardSettingsCommand, item)
+		# Translators: The label for the menu item to open Mouse Settings dialog.
+		item = menu_preferences.Append(wx.ID_ANY, _("&Mouse settings..."),_("Change reporting of mouse shape and object under mouse"))
+		self.Bind(wx.EVT_MENU, frame.onMouseSettingsCommand, item)
+		# Translators: The label for the menu item to open Review Cursor dialog.
+		item = menu_preferences.Append(wx.ID_ANY,_("Review &cursor..."),_("Configure how and when the review cursor moves")) 
+		self.Bind(wx.EVT_MENU, frame.onReviewCursorCommand, item)
+		# Translators: The label for the menu item to open Input Composition Settings dialog.
+		item = menu_preferences.Append(wx.ID_ANY,_("&Input composition settings..."),_("Configure how NVDA reports input composition and candidate selection for certain languages")) 
+		self.Bind(wx.EVT_MENU, frame.onInputCompositionCommand, item)
+		# Translators: The label for the menu item to open Object Presentation dialog.
+		item = menu_preferences.Append(wx.ID_ANY,_("&Object presentation..."),_("Change reporting of objects")) 
+		self.Bind(wx.EVT_MENU, frame.onObjectPresentationCommand, item)
+		# Translators: The label for the menu item to open Browse Mode settings dialog.
+		item = menu_preferences.Append(wx.ID_ANY,_("&Browse mode..."),_("Change virtual buffers specific settings")) 
+		self.Bind(wx.EVT_MENU, frame.onBrowseModeCommand, item)
+		# Translators: The label for the menu item to open Document Formatting settings dialog.
+		item = menu_preferences.Append(wx.ID_ANY,_("Document &formatting..."),_("Change settings of document properties")) 
+		self.Bind(wx.EVT_MENU, frame.onDocumentFormattingCommand, item)
+		if winVersion.isUwpOcrAvailable():
+			# Translators: The label for the menu item to open the Windows 10 OCR settings dialog.
+			item = menu_preferences.Append(wx.ID_ANY, _("&Windows 10 OCR..."))
+			self.Bind(wx.EVT_MENU, frame.onUwpOcrCommand, item)
+		subMenu_speechDicts = wx.Menu()
+		if not globalVars.appArgs.secure:
+			# Translators: The label for the menu item to open Default speech dictionary dialog.
+			item = subMenu_speechDicts.Append(wx.ID_ANY,_("&Default dictionary..."),_("A dialog where you can set default dictionary by adding dictionary entries to the list"))
+			self.Bind(wx.EVT_MENU, frame.onDefaultDictionaryCommand, item)
+			# Translators: The label for the menu item to open Voice specific speech dictionary dialog.
+			item = subMenu_speechDicts.Append(wx.ID_ANY,_("&Voice dictionary..."),_("A dialog where you can set voice-specific dictionary by adding dictionary entries to the list"))
+			self.Bind(wx.EVT_MENU, frame.onVoiceDictionaryCommand, item)
+		# Translators: The label for the menu item to open Temporary speech dictionary dialog.
+		item = subMenu_speechDicts.Append(wx.ID_ANY,_("&Temporary dictionary..."),_("A dialog where you can set temporary dictionary by adding dictionary entries to the edit box"))
+		self.Bind(wx.EVT_MENU, frame.onTemporaryDictionaryCommand, item)
+		# Translators: The label for a submenu under NvDA Preferences menu to select speech dictionaries.
+		menu_preferences.Append(wx.ID_ANY,_("Speech &dictionaries"),subMenu_speechDicts)
+		if not globalVars.appArgs.secure:
+			# Translators: The label for the menu item to open Punctuation/symbol pronunciation dialog.
+			item = menu_preferences.Append(wx.ID_ANY, _("&Punctuation/symbol pronunciation..."))
+			self.Bind(wx.EVT_MENU, frame.onSpeechSymbolsCommand, item)
+			# Translators: The label for the menu item to open the Input Gestures dialog.
+			item = menu_preferences.Append(wx.ID_ANY, _("I&nput gestures..."))
+			self.Bind(wx.EVT_MENU, frame.onInputGesturesCommand, item)
+		# Translators: The label for Preferences submenu in NVDA menu.
+		self.menu.Append(wx.ID_ANY,_("&Preferences"),menu_preferences)
+
+		menu_tools = self.toolsMenu = wx.Menu()
+		if not globalVars.appArgs.secure:
+			# Translators: The label for the menu item to open NVDA Log Viewer.
+			item = menu_tools.Append(wx.ID_ANY, _("View log"))
+			self.Bind(wx.EVT_MENU, frame.onViewLogCommand, item)
+		# Translators: The label for the menu item to toggle Speech Viewer.
+		item=self.menu_tools_toggleSpeechViewer = menu_tools.AppendCheckItem(wx.ID_ANY, _("Speech viewer"))
+		self.Bind(wx.EVT_MENU, frame.onToggleSpeechViewerCommand, item)
+		if not globalVars.appArgs.secure:
+			# Translators: The label for the menu item to open NVDA Python Console.
+			item = menu_tools.Append(wx.ID_ANY, _("Python console"))
+			self.Bind(wx.EVT_MENU, frame.onPythonConsoleCommand, item)
+			# Translators: The label of a menu item to open the Add-ons Manager.
+			item = menu_tools.Append(wx.ID_ANY, _("Manage &add-ons..."))
+			self.Bind(wx.EVT_MENU, frame.onAddonsManagerCommand, item)
+		if not globalVars.appArgs.secure and getattr(sys,'frozen',None):
+			# Translators: The label for the menu item to create a portable copy of NVDA from an installed or another portable version.
+			item = menu_tools.Append(wx.ID_ANY, _("Create portable copy..."))
+			self.Bind(wx.EVT_MENU, frame.onCreatePortableCopyCommand, item)
+			if not config.isInstalledCopy():
+				# Translators: The label for the menu item to install NVDA on the computer.
+				item = menu_tools.Append(wx.ID_ANY, _("&Install NVDA..."))
+				self.Bind(wx.EVT_MENU, frame.onInstallCommand, item)
+		# Translators: The label for the menu item to reload plugins.
+		item = menu_tools.Append(wx.ID_ANY, _("Reload plugins"))
+		self.Bind(wx.EVT_MENU, frame.onReloadPluginsCommand, item)
+		# Translators: The label for the Tools submenu in NVDA menu.
+		self.menu.Append(wx.ID_ANY, _("Tools"), menu_tools)
+
+		menu_help = self.helpMenu = wx.Menu()
+		if not globalVars.appArgs.secure:
+			# Translators: The label of a menu item to open NVDA user guide.
+			item = menu_help.Append(wx.ID_ANY, _("&User Guide"))
+			self.Bind(wx.EVT_MENU, lambda evt: os.startfile(getDocFilePath("userGuide.html")), item)
+			# Translators: The label of a menu item to open the Commands Quick Reference document.
+			item = menu_help.Append(wx.ID_ANY, _("Commands &Quick Reference"))
+			self.Bind(wx.EVT_MENU, lambda evt: os.startfile(getDocFilePath("keyCommands.html")), item)
+			# Translators: The label for the menu item to open What's New document.
+			item = menu_help.Append(wx.ID_ANY, _("What's &new"))
+			self.Bind(wx.EVT_MENU, lambda evt: os.startfile(getDocFilePath("changes.html")), item)
+			item = menu_help.Append(wx.ID_ANY, _("NVDA &web site"))
+			self.Bind(wx.EVT_MENU, lambda evt: os.startfile("http://www.nvda-project.org/"), item)
+			# Translators: The label for the menu item to view NVDA License document.
+			item = menu_help.Append(wx.ID_ANY, _("L&icense"))
+			self.Bind(wx.EVT_MENU, lambda evt: os.startfile(getDocFilePath("copying.txt", False)), item)
+			# Translators: The label for the menu item to view NVDA Contributors list document.
+			item = menu_help.Append(wx.ID_ANY, _("C&ontributors"))
+			self.Bind(wx.EVT_MENU, lambda evt: os.startfile(getDocFilePath("contributors.txt", False)), item)
+		# Translators: The label for the menu item to open NVDA Welcome Dialog.
+		item = menu_help.Append(wx.ID_ANY, _("We&lcome dialog..."))
+		self.Bind(wx.EVT_MENU, lambda evt: WelcomeDialog.run(), item)
+		menu_help.AppendSeparator()
+		if updateCheck:
+			# Translators: The label of a menu item to manually check for an updated version of NVDA.
+			item = menu_help.Append(wx.ID_ANY, _("&Check for update..."))
+			self.Bind(wx.EVT_MENU, frame.onCheckForUpdateCommand, item)
+		# Translators: The label for the menu item to open About dialog to get information about NVDA.
+		item = menu_help.Append(wx.ID_ABOUT, _("About..."), _("About NVDA"))
+		self.Bind(wx.EVT_MENU, frame.onAboutCommand, item)
+		# Translators: The label for the Help submenu in NVDA menu.
+		self.menu.Append(wx.ID_ANY,_("&Help"),menu_help)
+		self.menu.AppendSeparator()
+		# Translators: The label for the menu item to open the Configuration Profiles dialog.
+		item = self.menu.Append(wx.ID_ANY, _("&Configuration profiles..."))
+		self.Bind(wx.EVT_MENU, frame.onConfigProfilesCommand, item)
+		# Translators: The label for the menu item to revert to saved configuration.
+		item = self.menu.Append(wx.ID_ANY, _("&Revert to saved configuration"),_("Reset all settings to saved state"))
+		self.Bind(wx.EVT_MENU, frame.onRevertToSavedConfigurationCommand, item)
+		if not globalVars.appArgs.secure:
+			# Translators: The label for the menu item to reset settings to default settings.
+			# Here, default settings means settings that were there when the user first used NVDA.
+			item = self.menu.Append(wx.ID_ANY, _("&Reset configuration to factory defaults"),_("Reset all settings to default state"))
+			self.Bind(wx.EVT_MENU, frame.onRevertToDefaultConfigurationCommand, item)
+			# Translators: The label for the menu item to save current settings.
+			item = self.menu.Append(wx.ID_SAVE, _("&Save configuration"), _("Write the current configuration to nvda.ini"))
+			self.Bind(wx.EVT_MENU, frame.onSaveConfigurationCommand, item)
+		if not globalVars.appArgs.secure:
+			self.menu.AppendSeparator()
+			# Translators: The label for the menu item to open donate page.
+			item = self.menu.Append(wx.ID_ANY, _("Donate"))
+			self.Bind(wx.EVT_MENU, lambda evt: os.startfile(DONATE_URL), item)
+		self.menu.AppendSeparator()
+		item = self.menu.Append(wx.ID_EXIT, _("E&xit"),_("Exit NVDA"))
+		self.Bind(wx.EVT_MENU, frame.onExitCommand, item)
+
+		self.Bind(wx.adv.EVT_TASKBAR_LEFT_DOWN, self.onActivate)
+		self.Bind(wx.adv.EVT_TASKBAR_RIGHT_DOWN, self.onActivate)
+
+	def Destroy(self):
+		self.menu.Destroy()
+		super(SysTrayIcon, self).Destroy()
+
+	def onActivate(self, evt):
+		mainFrame.prePopup()
+		import appModules.nvda
+		if not appModules.nvda.nvdaMenuIaIdentity:
+			# The NVDA app module doesn't know how to identify the NVDA menu yet.
+			# Signal that the NVDA menu has just been opened.
+			appModules.nvda.nvdaMenuIaIdentity = True
+		self.PopupMenu(self.menu)
+		if appModules.nvda.nvdaMenuIaIdentity is True:
+			# The NVDA menu didn't actually appear for some reason.
+			appModules.nvda.nvdaMenuIaIdentity = None
+		mainFrame.postPopup()
+
+def initialize():
+	global mainFrame
+	if mainFrame:
+		raise RuntimeError("GUI already initialized")
+	mainFrame = MainFrame()
+	wx.GetApp().SetTopWindow(mainFrame)
+
+def terminate():
+	global mainFrame
+	# This is called after the main loop exits because WM_QUIT exits the main loop
+	# without destroying all objects correctly and we need to support WM_QUIT.
+	# Therefore, any request to exit should exit the main loop.
+	wx.CallAfter(mainFrame.Destroy)
+	# #4460: We need another iteration of the main loop
+	# so that everything (especially the TaskBarIcon) is cleaned up properly.
+	# ProcessPendingEvents doesn't seem to work, but MainLoop does.
+	# Because the top window gets destroyed,
+	# MainLoop thankfully returns pretty quickly.
+	wx.GetApp().MainLoop()
+	mainFrame = None
+
+def showGui():
+ 	wx.CallAfter(mainFrame.showGui)
+
+def quit():
+	wx.CallAfter(mainFrame.onExitCommand, None)
+
+def messageBox(message, caption=wx.MessageBoxCaptionStr, style=wx.OK | wx.CENTER, parent=None):
+	"""Display a message dialog.
+	This should be used for all message dialogs
+	rather than using C{wx.MessageDialog} and C{wx.MessageBox} directly.
+	@param message: The message text.
+	@type message: str
+	@param caption: The caption (title) of the dialog.
+	@type caption: str
+	@param style: Same as for wx.MessageBox.
+	@type style: int
+	@param parent: The parent window (optional).
+	@type parent: C{wx.Window}
+	@return: Same as for wx.MessageBox.
+	@rtype: int
+	"""
+	global isInMessageBox
+	wasAlready = isInMessageBox
+	isInMessageBox = True
+	if not parent:
+		mainFrame.prePopup()
+	res = wx.MessageBox(message, caption, style, parent or mainFrame)
+	if not parent:
+		mainFrame.postPopup()
+	if not wasAlready:
+		isInMessageBox = False
+	return res
+
+def runScriptModalDialog(dialog, callback=None):
+	"""Run a modal dialog from a script.
+	This will not block the caller,
+	but will instead call C{callback} (if provided) with the result from the dialog.
+	The dialog will be destroyed once the callback has returned.
+	@param dialog: The dialog to show.
+	@type dialog: C{wx.Dialog}
+	@param callback: The optional callable to call with the result from the dialog.
+	@type callback: callable
+	"""
+	def run():
+		mainFrame.prePopup()
+		res = dialog.ShowModal()
+		mainFrame.postPopup()
+		if callback:
+			callback(res)
+		dialog.Destroy()
+	wx.CallAfter(run)
+
+class WelcomeDialog(wx.Dialog):
+	"""The NVDA welcome dialog.
+	This provides essential information for new users, such as a description of the NVDA key and instructions on how to activate the NVDA menu.
+	It also provides quick access to some important configuration options.
+	This dialog is displayed the first time NVDA is started with a new configuration.
+	"""
+
+	# Translators: The main message for the Welcome dialog when the user starts NVDA for the first time.
+	WELCOME_MESSAGE_DETAIL = _(
+		"Most commands for controlling NVDA require you to hold down the NVDA key while pressing other keys.\n"
+		"By default, the numpad Insert and main Insert keys may both be used as the NVDA key.\n"
+		"You can also configure NVDA to use the CapsLock as the NVDA key.\n"
+		"Press NVDA+n at any time to activate the NVDA menu.\n"
+		"From this menu, you can configure NVDA, get help and access other NVDA functions."
+	)
+
+	def __init__(self, parent):
+		# Translators: The title of the Welcome dialog when user starts NVDA for the first time.
+		super(WelcomeDialog, self).__init__(parent, wx.ID_ANY, _("Welcome to NVDA"))
+		mainSizer=wx.BoxSizer(wx.VERTICAL)
+		# Translators: The header for the Welcome dialog when user starts NVDA for the first time. This is in larger,
+		# bold lettering 
+		welcomeTextHeader = wx.StaticText(self, label=_("Welcome to NVDA!"))
+		welcomeTextHeader.SetFont(wx.Font(18, wx.FONTFAMILY_DEFAULT, wx.NORMAL, wx.BOLD))
+		mainSizer.AddSpacer(guiHelper.SPACE_BETWEEN_VERTICAL_DIALOG_ITEMS)
+		mainSizer.Add(welcomeTextHeader,border=20,flag=wx.EXPAND|wx.LEFT|wx.RIGHT)
+		mainSizer.AddSpacer(guiHelper.SPACE_BETWEEN_VERTICAL_DIALOG_ITEMS)
+		welcomeTextDetail = wx.StaticText(self, wx.ID_ANY, self.WELCOME_MESSAGE_DETAIL)
+		mainSizer.Add(welcomeTextDetail,border=20,flag=wx.EXPAND|wx.LEFT|wx.RIGHT)
+		optionsSizer = wx.StaticBoxSizer(wx.StaticBox(self, wx.ID_ANY, _("Options")), wx.VERTICAL)
+		sHelper = guiHelper.BoxSizerHelper(self, sizer=optionsSizer)
+		# Translators: The label of a combobox in the Welcome dialog.
+		kbdLabelText = _("&Keyboard layout:")
+		layouts = keyboardHandler.KeyboardInputGesture.LAYOUTS
+		self.kbdNames = sorted(layouts)
+		kbdChoices = [layouts[layout] for layout in self.kbdNames]
+		self.kbdList = sHelper.addLabeledControl(kbdLabelText, wx.Choice, choices=kbdChoices)
+		try:
+			index = self.kbdNames.index(config.conf["keyboard"]["keyboardLayout"])
+			self.kbdList.SetSelection(index)
+		except:
+			log.error("Could not set Keyboard layout list to current layout",exc_info=True) 
+		# Translators: The label of a checkbox in the Welcome dialog.
+		capsAsNVDAModifierText = _("&Use CapsLock as an NVDA modifier key")
+		self.capsAsNVDAModifierCheckBox = sHelper.addItem(wx.CheckBox(self, label=capsAsNVDAModifierText))
+		self.capsAsNVDAModifierCheckBox.SetValue(config.conf["keyboard"]["useCapsLockAsNVDAModifierKey"])
+		# Translators: The label of a checkbox in the Welcome dialog.
+		startAfterLogonText = _("&Automatically start NVDA after I log on to Windows")
+		self.startAfterLogonCheckBox = sHelper.addItem(wx.CheckBox(self, label=startAfterLogonText))
+		self.startAfterLogonCheckBox.Value = config.getStartAfterLogon()
+		if globalVars.appArgs.secure or not config.isInstalledCopy():
+			self.startAfterLogonCheckBox.Disable()
+		# Translators: The label of a checkbox in the Welcome dialog.
+		showWelcomeDialogAtStartupText = _("&Show this dialog when NVDA starts")
+		self.showWelcomeDialogAtStartupCheckBox = sHelper.addItem(wx.CheckBox(self, label=showWelcomeDialogAtStartupText))
+		self.showWelcomeDialogAtStartupCheckBox.SetValue(config.conf["general"]["showWelcomeDialogAtStartup"])
+		mainSizer.Add(optionsSizer, border=guiHelper.BORDER_FOR_DIALOGS, flag=wx.ALL)
+		mainSizer.Add(self.CreateButtonSizer(wx.OK), border=guiHelper.BORDER_FOR_DIALOGS, flag=wx.ALL|wx.ALIGN_RIGHT)
+		self.Bind(wx.EVT_BUTTON, self.onOk, id=wx.ID_OK)
+
+		mainSizer.Fit(self)
+		self.SetSizer(mainSizer)
+		self.kbdList.SetFocus()
+		self.Center(wx.BOTH | wx.Center)
+
+	def onOk(self, evt):
+		layout = self.kbdNames[self.kbdList.GetSelection()]
+		config.conf["keyboard"]["keyboardLayout"] = layout
+		config.conf["keyboard"]["useCapsLockAsNVDAModifierKey"] = self.capsAsNVDAModifierCheckBox.IsChecked()
+		if self.startAfterLogonCheckBox.Enabled:
+			config.setStartAfterLogon(self.startAfterLogonCheckBox.Value)
+		config.conf["general"]["showWelcomeDialogAtStartup"] = self.showWelcomeDialogAtStartupCheckBox.IsChecked()
+		try:
+			config.conf.save()
+		except:
+			log.debugWarning("Could not save",exc_info=True)
+		self.EndModal(wx.ID_OK)
+
+	@classmethod
+	def run(cls):
+		"""Prepare and display an instance of this dialog.
+		This does not require the dialog to be instantiated.
+		"""
+		mainFrame.prePopup()
+		d = cls(mainFrame)
+		d.ShowModal()
+		d.Destroy()
+		mainFrame.postPopup()
+
+class LauncherDialog(wx.Dialog):
+	"""The dialog that is displayed when NVDA is started from the launcher.
+	This displays the license and allows the user to install or create a portable copy of NVDA.
+	"""
+
+	def __init__(self, parent):
+		super(LauncherDialog, self).__init__(parent, title=versionInfo.name)
+		mainSizer = wx.BoxSizer(wx.VERTICAL)
+		sHelper = guiHelper.BoxSizerHelper(self, orientation=wx.VERTICAL)
+
+		# Translators: The label of the license text which will be shown when NVDA installation program starts.
+		groupLabel = _("License Agreement")
+		sizer = sHelper.addItem(wx.StaticBoxSizer(wx.StaticBox(self, label=groupLabel), wx.VERTICAL))
+		licenseTextCtrl = wx.TextCtrl(self, size=(500, 400), style=wx.TE_MULTILINE | wx.TE_READONLY | wx.TE_RICH)
+		licenseTextCtrl.Value = codecs.open(getDocFilePath("copying.txt", False), "r", encoding="UTF-8").read()
+		sizer.Add(licenseTextCtrl)
+
+		# Translators: The label for a checkbox in NvDA installation program to agree to the license agreement.
+		agreeText = _("I &agree")
+		self.licenseAgreeCheckbox = sHelper.addItem(wx.CheckBox(self, label=agreeText))
+		self.licenseAgreeCheckbox.Value = False
+		self.licenseAgreeCheckbox.Bind(wx.EVT_CHECKBOX, self.onLicenseAgree)
+
+		sizer = sHelper.addItem(wx.GridSizer(2, 2, 0, 0))
+		self.actionButtons = []
+		# Translators: The label of the button in NVDA installation program to install NvDA on the user's computer.
+		ctrl = wx.Button(self, label=_("&Install NVDA on this computer"))
+		sizer.Add(ctrl)
+		ctrl.Bind(wx.EVT_BUTTON, lambda evt: self.onAction(evt, mainFrame.onInstallCommand))
+		self.actionButtons.append(ctrl)
+		# Translators: The label of the button in NVDA installation program to create a portable version of NVDA.
+		ctrl = wx.Button(self, label=_("Create &portable copy"))
+		sizer.Add(ctrl)
+		ctrl.Bind(wx.EVT_BUTTON, lambda evt: self.onAction(evt, mainFrame.onCreatePortableCopyCommand))
+		self.actionButtons.append(ctrl)
+		# Translators: The label of the button in NVDA installation program to continue using the installation program as a temporary copy of NVDA.
+		ctrl = wx.Button(self, label=_("&Continue running"))
+		sizer.Add(ctrl)
+		ctrl.Bind(wx.EVT_BUTTON, self.onContinueRunning)
+		self.actionButtons.append(ctrl)
+		sizer.Add(wx.Button(self, label=_("E&xit"), id=wx.ID_CANCEL))
+		# If we bind this on the button, it fails to trigger when the dialog is closed.
+		self.Bind(wx.EVT_BUTTON, self.onExit, id=wx.ID_CANCEL)
+
+		for ctrl in self.actionButtons:
+			ctrl.Disable()
+
+		mainSizer.Add(sHelper.sizer, border = guiHelper.BORDER_FOR_DIALOGS, flag=wx.ALL)
+		self.Sizer = mainSizer
+		mainSizer.Fit(self)
+		self.Center(wx.BOTH | wx.Center)
+
+	def onLicenseAgree(self, evt):
+		for ctrl in self.actionButtons:
+			ctrl.Enable(evt.IsChecked())
+
+	def onAction(self, evt, func):
+		self.Destroy()
+		func(evt)
+
+	def onContinueRunning(self, evt):
+		self.Destroy()
+		core.doStartupDialogs()
+
+	def onExit(self, evt):
+		wx.GetApp().ExitMainLoop()
+
+	@classmethod
+	def run(cls):
+		"""Prepare and display an instance of this dialog.
+		This does not require the dialog to be instantiated.
+		"""
+		mainFrame.prePopup()
+		d = cls(mainFrame)
+		d.Show()
+		mainFrame.postPopup()
+
+class ExitDialog(wx.Dialog):
+	_instance = None
+
+	def __new__(cls, parent):
+		# Make this a singleton.
+		inst = cls._instance() if cls._instance else None
+		if not inst:
+			return super(cls, cls).__new__(cls, parent)
+		return inst
+
+	def __init__(self, parent):
+		inst = ExitDialog._instance() if ExitDialog._instance else None
+		if inst:
+			return
+		# Use a weakref so the instance can die.
+		ExitDialog._instance = weakref.ref(self)
+		# Translators: The title of the dialog to exit NVDA
+		super(ExitDialog, self).__init__(parent, title=_("Exit NVDA"))
+		dialog = self
+		mainSizer = wx.BoxSizer(wx.VERTICAL)
+
+		contentSizerHelper = guiHelper.BoxSizerHelper(self, orientation=wx.VERTICAL)
+
+		if globalVars.appArgs.disableAddons:
+			# Translators: A message in the exit Dialog shown when all add-ons are disabled.
+			addonsDisabledText = _("All add-ons are now disabled. They will be re-enabled on the next restart unless you choose to disable them again.")
+			contentSizerHelper.addItem(wx.StaticText(self, wx.ID_ANY, label=addonsDisabledText))
+
+		# Translators: The label for actions list in the Exit dialog.
+		labelText=_("What would you like to &do?")
+		self.actions = [
+		# Translators: An option in the combo box to choose exit action.
+		_("Exit"),
+		# Translators: An option in the combo box to choose exit action.
+		_("Restart"),
+		# Translators: An option in the combo box to choose exit action.
+		_("Restart with add-ons disabled"),
+		# Translators: An option in the combo box to choose exit action.
+		_("Restart with debug logging enabled")]
+		self.actionsList = contentSizerHelper.addLabeledControl(labelText, wx.Choice, choices=self.actions)
+		self.actionsList.SetSelection(0)
+
+		contentSizerHelper.addItem( self.CreateButtonSizer(wx.OK | wx.CANCEL))
+
+		self.Bind(wx.EVT_BUTTON, self.onOk, id=wx.ID_OK)
+		self.Bind(wx.EVT_BUTTON, self.onCancel, id=wx.ID_CANCEL)
+
+		mainSizer.Add(contentSizerHelper.sizer, border=guiHelper.BORDER_FOR_DIALOGS, flag=wx.ALL)
+		mainSizer.Fit(self)
+		self.Sizer = mainSizer
+		self.actionsList.SetFocus()
+		self.Center(wx.BOTH | wx.Center)
+
+	def onOk(self, evt):
+		action=self.actionsList.GetSelection()
+		if action == 0:
+			wx.GetApp().ExitMainLoop()
+		elif action == 1:
+			queueHandler.queueFunction(queueHandler.eventQueue,core.restart)
+		elif action == 2:
+			queueHandler.queueFunction(queueHandler.eventQueue,core.restart,disableAddons=True)
+		elif action == 3:
+			queueHandler.queueFunction(queueHandler.eventQueue,core.restart,debugLogging=True)
+		self.Destroy()
+
+	def onCancel(self, evt):
+		self.Destroy()
+
+class ExecAndPump(threading.Thread):
+	"""Executes the given function with given args and kwargs in a background thread while blocking and pumping in the current thread."""
+
+	def __init__(self,func,*args,**kwargs):
+		self.func=func
+		self.args=args
+		self.kwargs=kwargs
+		super(ExecAndPump,self).__init__()
+		self.threadExc=None
+		self.start()
+		time.sleep(0.1)
+		threadHandle=ctypes.c_int()
+		threadHandle.value=ctypes.windll.kernel32.OpenThread(0x100000,False,self.ident)
+		msg=ctypes.wintypes.MSG()
+		while ctypes.windll.user32.MsgWaitForMultipleObjects(1,ctypes.byref(threadHandle),False,-1,255)==1:
+			while ctypes.windll.user32.PeekMessageW(ctypes.byref(msg),None,0,0,1):
+				ctypes.windll.user32.TranslateMessage(ctypes.byref(msg))
+				ctypes.windll.user32.DispatchMessageW(ctypes.byref(msg))
+		if self.threadExc:
+			raise self.threadExc
+
+	def run(self):
+		try:
+			self.func(*self.args,**self.kwargs)
+		except Exception as e:
+			self.threadExc=e
+			log.debugWarning("task had errors",exc_info=True)
+
+class IndeterminateProgressDialog(wx.ProgressDialog):
+
+	def __init__(self, parent, title, message):
+		super(IndeterminateProgressDialog, self).__init__(title, message, parent=parent)
+		self._speechCounter = -1
+		self.timer = wx.PyTimer(self.Pulse)
+		self.timer.Start(1000)
+		self.Raise()
+		self.Center(wx.BOTH | wx.Center)
+
+	def Pulse(self):
+		super(IndeterminateProgressDialog, self).Pulse()
+		# We want progress to be spoken on the first pulse and every 10 pulses thereafter.
+		# Therefore, cycle from 0 to 9 inclusive.
+		self._speechCounter = (self._speechCounter + 1) % 10
+		pbConf = config.conf["presentation"]["progressBarUpdates"]
+		if pbConf["progressBarOutputMode"] == "off":
+			return
+		if not pbConf["reportBackgroundProgressBars"] and not self.IsActive():
+			return
+		if pbConf["progressBarOutputMode"] in ("beep", "both"):
+			tones.beep(440, 40)
+		if pbConf["progressBarOutputMode"] in ("speak", "both") and self._speechCounter == 0:
+			# Translators: Announced periodically to indicate progress for an indeterminate progress bar.
+			speech.speakMessage(_("Please wait"))
+
+	def IsActive(self):
+		#4714: In wxPython 3, ProgressDialog.IsActive always seems to return False.
+		return winUser.isDescendantWindow(winUser.getForegroundWindow(), self.Handle)
+
+	def done(self):
+		self.timer.Stop()
+		pbConf = config.conf["presentation"]["progressBarUpdates"]
+		if pbConf["progressBarOutputMode"] in ("beep", "both") and (pbConf["reportBackgroundProgressBars"] or self.IsActive()):
+			tones.beep(1760, 40)
+		self.Hide()
+		self.Destroy()
+
+def shouldConfigProfileTriggersBeSuspended():
+	"""Determine whether configuration profile triggers should be suspended in relation to NVDA's GUI.
+	For NVDA configuration dialogs, the configuration should remain the same as it was before the GUI was popped up
+	so the user can change settings in the correct profile.
+	Top-level windows that require this behavior should have a C{shouldSuspendConfigProfileTriggers} attribute set to C{True}.
+	Because these dialogs are often opened via the NVDA menu, this applies to the NVDA menu as well.
+	"""
+	if winUser.getGUIThreadInfo(ctypes.windll.kernel32.GetCurrentThreadId()).flags & 0x00000010:
+		# The NVDA menu is active.
+		return True
+	for window in wx.GetTopLevelWindows():
+		if window.IsShown() and getattr(window, "shouldSuspendConfigProfileTriggers", False):
+			return True
+	return False