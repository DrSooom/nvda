/*
This file is a part of the NVDA project.
URL: http://www.nvda-project.org/
Copyright 2006-2010 NVDA contributers.
    This program is free software: you can redistribute it and/or modify
    it under the terms of the GNU General Public License version 2.0, as published by
    the Free Software Foundation.
    This program is distributed in the hope that it will be useful,
    but WITHOUT ANY WARRANTY; without even the implied warranty of
    MERCHANTABILITY or FITNESS FOR A PARTICULAR PURPOSE.
This license can be found at:
http://www.gnu.org/licenses/old-licenses/gpl-2.0.html
*/

#include <map>
#include <set>
#include <list>
#include <windows.h>
#include <usp10.h>
#include "nvdaHelperRemote.h"
#include "dllmain.h"
#include "apiHook.h"
#include "displayModel.h"
#include <common/log.h>
#include "nvdaControllerInternal.h"
#include <common/lock.h>
#include "gdiHooks.h"

using namespace std;

size_t WA_strlen(const char* str) {
	return strlen(str);
}

size_t WA_strlen(const wchar_t* str) {
	return wcslen(str);
}

char* WA_strncpy(char* dest, const char* source, size_t size) {
	return strncpy(dest,source,size);
}

wchar_t* WA_strncpy(wchar_t* dest, const wchar_t* source, size_t size) {
	return wcsncpy(dest,source,size);
}

map<HWND,int> windowsForTextChangeNotifications;
map<HWND,RECT> textChangeNotifications;
UINT_PTR textChangeNotifyTimerID=0;
DWORD tls_index_textInsertionsCount=TLS_OUT_OF_INDEXES;
DWORD tls_index_curScriptTextOutScriptAnalysis=TLS_OUT_OF_INDEXES;

class TextInsertionTracker {
	private:
	INT_PTR _initialRefCount;
	bool _wasFirst;
	public:
	TextInsertionTracker(): _initialRefCount(0), _wasFirst(false)  {
		_initialRefCount=(INT_PTR)TlsGetValue(tls_index_textInsertionsCount);
		if(_initialRefCount==0) {
			_initialRefCount=1;
			TlsSetValue(tls_index_textInsertionsCount,(LPVOID)_initialRefCount);
			_wasFirst=true;
		} else {
			_wasFirst=false;
		}
	}
	~TextInsertionTracker() {
		if(_wasFirst) TlsSetValue(tls_index_textInsertionsCount,(LPVOID)0);
	}
	static void reportTextInsertion() {
		INT_PTR newRefCount=(INT_PTR)TlsGetValue(tls_index_textInsertionsCount);
		if(newRefCount>0) TlsSetValue(tls_index_textInsertionsCount,(LPVOID)(newRefCount+1));
	}
	bool hasTrackedTextInsertion() {
		INT_PTR newRefCount=(INT_PTR)TlsGetValue(tls_index_textInsertionsCount);
		return newRefCount>_initialRefCount;
	}
};

void CALLBACK textChangeNotifyTimerProc(HWND hwnd, UINT msg, UINT_PTR timerID, DWORD time) {
	map<HWND,RECT> tempMap;
	textChangeNotifications.swap(tempMap);
	for(map<HWND,RECT>::iterator i=tempMap.begin();i!=tempMap.end();++i) {
		nvdaControllerInternal_displayModelTextChangeNotify(HandleToUlong(i->first),i->second.left,i->second.top,i->second.right,i->second.bottom);
	}
}

void queueTextChangeNotify(HWND hwnd, RECT& rc) {
	//If this window is not supposed to fire text change notifications then do nothing.
	map<HWND,int>::iterator i=windowsForTextChangeNotifications.find(hwnd);
	if(i==windowsForTextChangeNotifications.end()||i->second<1) return;
	map<HWND,RECT>::iterator n=textChangeNotifications.find(hwnd);
	if(n==textChangeNotifications.end()) {
		// There isn't a notification yet for this window.
		textChangeNotifications.insert(make_pair(hwnd,rc));
	} else {
		// There is already a notification for this window,
		// so expand its rectangle to encompass this new rectangle.
		n->second.left=min(n->second.left,rc.left);
		n->second.top=min(n->second.top,rc.top);
		n->second.right=max(n->second.right,rc.right);
		n->second.bottom=max(n->second.bottom,rc.bottom);
	}
}

displayModelsMap_t<HDC> displayModelsByMemoryDC;
displayModelsMap_t<HWND> displayModelsByWindow;

/**
 * Fetches and or creates a new displayModel for the window of the given device context.
 * If this function returns a displayModel, you must call release on it when you no longer need it. 
 * @param hdc a handle of the device context who's window the displayModel is for.
 * @param noCreate If true a display model will not be created if it does not exist. 
 * @return a pointer to the  new/existing displayModel, NULL if gdiHooks is not initialized or has been terminated. 
 */
inline displayModel_t* acquireDisplayModel(HDC hdc, BOOL noCreate=FALSE) {
	//If we are allowed, acquire use of the displayModel maps
	displayModel_t* model=NULL;
	//If the DC has a window, then either get an existing displayModel using the window, or create a new one and store it by its window.
	//If  the DC does not have a window, try and get the displayModel from our existing Memory DC displayModels. 
	HWND hwnd=WindowFromDC(hdc);
	LOG_DEBUG(L"window from DC is "<<hwnd);
	if(hwnd) {
		displayModelsByWindow.acquire();
		displayModelsMap_t<HWND>::iterator i=displayModelsByWindow.find(hwnd);
		if(i!=displayModelsByWindow.end()) {
			model=i->second;
		} else if(!noCreate) {
			model=new displayModel_t(hwnd);
			displayModelsByWindow.insert(make_pair(hwnd,model));
		}
		if(model) model->acquire();
		displayModelsByWindow.release();
	} else {
		displayModelsByMemoryDC.acquire();
		displayModelsMap_t<HDC>::iterator i=displayModelsByMemoryDC.find(hdc);
		if(i!=displayModelsByMemoryDC.end()) {
			model=i->second;
		}
		if(model) model->acquire();
		displayModelsByMemoryDC.release();
	}
	return model;
}

/**
 * converts given points from dc coordinates to screen coordinates. 
 * @param hdc a handle to a device context
 * @param points a pointer to the points you wish to convert.
 * @param count the number of points you want to convert.
 */
void dcPointsToScreenPoints(HDC hdc, POINT* points, int count,bool relative) {
	//Convert to logical points to device points 
	//Includes origins and scaling for window and viewport, and also world transformation 
	LPtoDP(hdc,points,count);
	if(relative) {
		//Do what we did with the points, but with 0,0, and then subtract that from all points
		POINT origPoint={0,0};
		LPtoDP(hdc,&origPoint,1);
		for(int i=0;i<count;++i) {
			points[i].x-=origPoint.x;
			points[i].y-=origPoint.y;
		}
	} else { //absolute
		//LptoDp does not take the final DC origin in to account, so plus that to all points here to make them completely screen absolute
		POINT dcOrgPoint;
		GetDCOrgEx(hdc,&dcOrgPoint);
		for(int i=0;i<count;++i) {
			points[i].x+=dcOrgPoint.x;
			points[i].y+=dcOrgPoint.y;
		}
	}
}

//see SynPdf at http://synopse.info
//Converts word array to little endian.
void swapBuffer(WORD* array, int length) {
	for(int i=0; i<length; i++) array[i]=SWAPWORD(array[i]);
}

//Retrieves table data from font selected in DC using GetFontData [SynPdf]
PBYTE getTTFData(HDC hdc, char* tableName, LPDWORD dataSize) {
	PBYTE res=NULL;
	DWORD len=GetFontData(hdc,*((LPDWORD)tableName),0,NULL,0);
	if(len==GDI_ERROR) {
		LOG_DEBUG("getTTFData for table "<<tableName<<" result GDI_ERROR");
		if(dataSize!=NULL) *dataSize=0;
		return NULL;
	}
	res=(PBYTE)calloc(len,sizeof(BYTE));
	if(GetFontData(hdc,*((LPDWORD)tableName),0,res,len)==GDI_ERROR) {
		//Probably could not happen
		LOG_DEBUG("getTTFData for table "<<tableName<<", dataSize="<<len<<" result GDI_ERROR");
		free(res);
		if(dataSize!=NULL) *dataSize=0;
		return NULL;
	}
	if(dataSize!=NULL) *dataSize=len;
	LOG_DEBUG("getTTFData for table "<<tableName<<", dataSize="<<len);
	swapBuffer((WORD*)res,len>>1);
	return res;
}

//This class contains glyphIndex to wchar_t mapping. See [cmap], subheading "Format 4: Segment mapping to delta values"
class GlyphTranslator {
	private:
	volatile long _refCount;
	map<int,wchar_t> _glyphs;

	public:

	long incRef() {
		return InterlockedIncrement(&_refCount);
	}

	long decRef() {
		long refCount=InterlockedDecrement(&_refCount);
		if(refCount==0) {
			delete this;
		}
		nhAssert(refCount>=0);
		return refCount;
	}

	GlyphTranslator(HDC hdc) : _glyphs(), _refCount(0) {
		incRef();
		LOG_DEBUG("Creating instance at "<<this);
		DWORD cmapLen;
		PBYTE p=getTTFData(hdc,"cmap",&cmapLen);
		if(p==NULL) return;
		CmapHeader* header=(CmapHeader*)p;
		EncodingRecord* encodings=(EncodingRecord*)(p+sizeof(CmapHeader));
		DWORD off=0;
		LOG_DEBUG("Number of encodings: "<<header->numTables);
		for(int i=0; i<header->numTables; i++) {
			EncodingRecord e=encodings[i];
			if(e.platformID==3 && e.encodingID==1) {
				off=SWAPLONG(e.offset);
				LOG_DEBUG("Unicode mapping found at offset "<<off);
				break;
			}
		}
		if(off==0 || off>cmapLen) {
			LOG_DEBUG("Offset seems to be out of range ("<<off<<")");
			free(p);
			return;
		}
		CmapFmt4Header* fmt4=(CmapFmt4Header*)(p+off);
		if(fmt4->format!=4) {
			free(p);
			LOG_DEBUG("No format4 table found, found format "<<fmt4->format);
			return;
		}
		LOG_DEBUG("segCountX2: "<<fmt4->segCountX2<<", format: "<<fmt4->format<<", length: "<<fmt4->length);
		WORD segCount=fmt4->segCountX2>>1;
		PBYTE tmpP=p;
		p+=(off+sizeof(CmapFmt4Header));
		WORD* endCode=(WORD*)p;
		WORD* startCode=endCode+segCount+1; //+1 for reservedPad
		SHORT* idDelta=(SHORT*)startCode+segCount;
		WORD* idRangeOffset=(WORD*)idDelta+segCount;
		WORD* glyphIndexArray=idRangeOffset+segCount;
		p=tmpP;
		LOG_DEBUG("Mapping glyphs...");
		for(int i=0; i<segCount; i++) {
			SHORT delta=idDelta[i];
			WORD offset=idRangeOffset[i];
			for(int code=startCode[i]; code<=endCode[i]; code++) {
				WORD glyphIndex;
				if(offset!=0) {
					glyphIndex=*(offset/2+(code-startCode[i])+&idRangeOffset[i]);
					if(glyphIndex!=0) glyphIndex+=delta;
				}
				else glyphIndex=code+delta;
				_glyphs.insert(make_pair(glyphIndex,(wchar_t)code));
				LOG_DEBUG("Mapped "<<glyphIndex<<" to "<<(wchar_t)code);
			}
		}
		LOG_DEBUG(_glyphs.size()<<" glyphs were mapped");
		free(p);
	}

	~GlyphTranslator() {
		LOG_DEBUG("Deleting instance at "<<this);
	}

	bool hasMapping() { return !_glyphs.empty(); }

	bool translateGlyphs(const wchar_t* lpString, int cbCount, wstring& newString) {
		if(!hasMapping()) return false;
		wchar_t* newStr=(wchar_t*)calloc(cbCount,sizeof(wchar_t));
		if(newStr==NULL) return false;
		for(int i=0; i<cbCount; i++) {
			map<int,wchar_t>::iterator wchr=_glyphs.find((int)lpString[i]);
			if(wchr==_glyphs.end()) newStr[i]=' ';
			else newStr[i]=wchr->second;
		}
		newString=wstring(newStr,cbCount);
		free(newStr);
		LOG_DEBUG("Translated glyphs: "<<newString);
		return true;
	}
};

class GlyphTranslatorCache : protected LockableObject {
	private:

	map<int,GlyphTranslator*> _glyphTranslatorsByFontChecksum;

	public:

	GlyphTranslatorCache() : _glyphTranslatorsByFontChecksum(), LockableObject() {}

	GlyphTranslator* fetchGlyphTranslator(HDC hdc) {
		FontHeader* fh=(FontHeader*)getTTFData(hdc,"head",NULL);
		if(!fh) return NULL;
		GlyphTranslator* gt=NULL;
		acquire();
		map<int,GlyphTranslator*>::iterator i=_glyphTranslatorsByFontChecksum.find(fh->checksumAdjustment);
		if(i!=_glyphTranslatorsByFontChecksum.end()) {
			gt=i->second;
		} else {
			gt=new GlyphTranslator(hdc);
			_glyphTranslatorsByFontChecksum.insert(make_pair(fh->checksumAdjustment,gt));
		}
		if(gt) gt->incRef();
		release();
		free(fh);
		return gt;
	}

	void cleanup() {
		acquire();
		map<int,GlyphTranslator*>::iterator i=_glyphTranslatorsByFontChecksum.begin();
		while(i!=_glyphTranslatorsByFontChecksum.end()) {
			i->second->decRef();
			_glyphTranslatorsByFontChecksum.erase(i++);
		}    
		release();
	}
};

GlyphTranslatorCache glyphTranslatorCache;

/**
 * Given a displayModel, this function clears a rectangle, and inserts a chunk, for the given text, using the given offsets and rectangle etc.
 * This function is used by many of the hook functions.
 * @param model a pointer to a displayModel
 * @param hdc a handle to the device context that was used to write the text originally.
 * @param x the x coordinate (in device units) where the text should start from (depending on textAlign flags, this could be the left, center, or right of the text).
 * @param y the y coordinate (in device units) where the text should start from (depending on textAlign flags, this could be the top, or bottom of the text).
 * @param lprc a pointer to the rectangle that should be cleared. If lprc is NULL, or ETO_OPAQUE is not in fuOptions, then only the rectangle bounding the text will be cleared.
 * @param fuOptions flags accepted by GDI32's ExtTextOut.
 * @param textAlign possible flags returned by GDI32's GetTextAlign.
 * @param lpString the string of unicode text you wish to record.
 * @param codePage not used in the unicode version
 * @param lpdx an optional array of x (or x and y paires if ETO_PDY is set) that describes where the next character starts relative to the origin of the current character. 
 * @param cbCount the length of the string in characters.
 * @param resultTextSize an optional pointer to a SIZE structure that will contain the size of the text.
 * @param direction >0 for left to right, <0 for right to left, 0 for neutral or unknown. Text must still be passed in in visual order.
  */
void ExtTextOutHelper(displayModel_t* model, HDC hdc, int x, int y, const RECT* lprc,UINT fuOptions,UINT textAlign, BOOL stripHotkeyIndicator, const wchar_t* lpString, const int codePage, const int* lpdx, int cbCount, LPSIZE resultTextSize, int direction) {
	RECT clearRect={0,0,0,0};
	//If a rectangle was provided, convert it to screen coordinates
	if(lprc) {
		clearRect=*lprc;
		dcPointsToScreenPoints(hdc,(LPPOINT)&clearRect,2,false);
		//Also if opaquing is requested, clear this rectangle in the given display model
		if(fuOptions&ETO_OPAQUE) model->clearRectangle(clearRect);
	}
	//If there is no string given, then we don't need to go further
	if(!lpString||cbCount<=0) return;
	wstring newText=L"";
	bool fromGlyphs=false;
	if(fuOptions&ETO_GLYPH_INDEX) {
		GlyphTranslator* gt=glyphTranslatorCache.fetchGlyphTranslator(hdc);
		if(gt) {
			fromGlyphs=gt->translateGlyphs(lpString,cbCount,newText);
			gt->decRef();
		}
		if(!fromGlyphs) return;
	}
	SIZE _textSize;
	if(!resultTextSize) resultTextSize=&_textSize;
	if(resultTextSize) {
		resultTextSize->cx=0;
		resultTextSize->cy=0;
	}
	if(!fromGlyphs) newText=wstring(lpString,cbCount);
	//Windows reports reading direction wrong for a run containing numbers within RTL runs.
	//Therefore for this case let NVDA decide the direction
	if(direction==-1) {
		for(int i=0;i<cbCount;++i) {
			wchar_t c=newText[i];
			if((c>=L'0'&&c<=L'9')||(c>=L'\x0660'&&c<=L'\x0669')) {
				direction=-2;
				break;
			}
		}
	}
	//Search for and remove the first & symbol if we have been requested to stip hotkey indicator.
	if(stripHotkeyIndicator) {
		size_t pos=newText.find(L'&');
		if(pos!=wstring::npos) {
			newText.erase(pos,1);
			cbCount--;
		}
	}
	//Fetch the text metrics for this font
	TEXTMETRIC tm;
	GetTextMetrics(hdc,&tm);
	//Calculate character extents array 
	POINT* characterExtents=(POINT*)calloc(cbCount,sizeof(POINT));
	if(lpdx) {
		long acX=0;
		long acY=tm.tmHeight;
		for(int i=0;i<cbCount;++i) {
			characterExtents[i].x=(acX+=lpdx[(fuOptions&ETO_PDY)?(i*2):i]);
			//if(fuOptions&ETO_PDY) characterExtents[i].y=(acY+=lpdx[(i*2)+1]);
		}
		resultTextSize->cx=acX;
		resultTextSize->cy=acY;
	} else {
		long* characterExtentsX=(long*)calloc(cbCount,sizeof(long));
		if(fromGlyphs) {
			GetTextExtentExPointI(hdc,(LPWORD)lpString,cbCount,0,NULL,(LPINT)characterExtentsX,resultTextSize);
		} else {
			GetTextExtentExPoint(hdc,newText.c_str(),cbCount,0,NULL,(LPINT)characterExtentsX,resultTextSize);
		}
		for(int i=0;i<cbCount;++i) {
			characterExtents[i].x=characterExtentsX[i];
			characterExtents[i].y=tm.tmHeight;
		}
		free(characterExtentsX);
	}
	//Convert the character extents from logical to physical points, but keep them relative
	dcPointsToScreenPoints(hdc,characterExtents,cbCount,true);
	//are we writing a transparent background?
	if(tm.tmCharSet!=SYMBOL_CHARSET&&!(fuOptions&ETO_OPAQUE)&&(GetBkMode(hdc)==TRANSPARENT)) {
		//Find out if the text we're writing is just whitespace
		BOOL whitespace=TRUE;
		for(wstring::iterator i=newText.begin();i!=newText.end()&&(whitespace=iswspace(*i));++i);
		if(whitespace) {
			free(characterExtents);
			return;
		}
	}
	int textLeft=x;
	int textTop=y;
	//X and Y are not always the left and top of the text.
	//So correct them by taking textAlignment in to account
	UINT hTextAlign=textAlign&(TA_LEFT|TA_RIGHT|TA_CENTER);
	if(hTextAlign==TA_CENTER) {
		LOG_DEBUG(L"TA_CENTER set");
		textLeft-=(resultTextSize->cx/2);
	} else if(hTextAlign==TA_RIGHT) {
		LOG_DEBUG(L"TA_RIGHT set");
		textLeft-=resultTextSize->cx;
	}
	UINT vTextAlign=textAlign&(TA_TOP|TA_BOTTOM|TA_BASELINE);
	if(vTextAlign==TA_BOTTOM) {
		LOG_DEBUG(L"TA_BOTTOM set");
		textTop-=resultTextSize->cy;
	} else if(vTextAlign==TA_BASELINE) {
		LOG_DEBUG(L"TA_BASELINE set");
		textTop-=tm.tmAscent;
	}
	LOG_DEBUG(L"using offset of "<<textLeft<<L","<<textTop);
	RECT textRect={textLeft,textTop,textLeft+resultTextSize->cx,textTop+resultTextSize->cy};
	//We must store chunks using device coordinates, not logical coordinates, as its possible for the DC's viewport to move or resize.
	//For example, in Windows 7, menu items are always drawn at the same DC coordinates, but the DC is moved downward each time.
	POINT baselinePoint={textRect.left,textRect.top+tm.tmAscent};
	dcPointsToScreenPoints(hdc,&baselinePoint,1,false);
	dcPointsToScreenPoints(hdc,(LPPOINT)&textRect,2,false);
	//Calculate the real physical baselineFromTop
	//Clear a space for the text in the model, though take clipping in to account
	RECT tempRect;
	if(lprc&&(fuOptions&ETO_CLIPPED)&&IntersectRect(&tempRect,&textRect,&clearRect)) {
		model->clearRectangle(tempRect,TRUE);
	} else {
		model->clearRectangle(textRect,TRUE);
	}
	//Make sure this is text, and that its not using the symbol charset (e.g. the tick for a checkbox)
	//Before recording the text.
	if(cbCount>0&&tm.tmCharSet!=SYMBOL_CHARSET) {
		displayModelFormatInfo_t formatInfo;
		LOGFONT logFont;
		HGDIOBJ fontObj=GetCurrentObject(hdc,OBJ_FONT);
		GetObject(fontObj,sizeof(LOGFONT),&logFont);
		wcsncpy(formatInfo.fontName,logFont.lfFaceName,32);
		if(logFont.lfHeight!=0) {
			formatInfo.fontSize=(abs(logFont.lfHeight)*72)/GetDeviceCaps(hdc,LOGPIXELSY);
		} else {
			formatInfo.fontSize=0;
		}
		formatInfo.bold=(logFont.lfWeight>=700)?true:false;
		formatInfo.italic=logFont.lfItalic?true:false;
		formatInfo.underline=logFont.lfUnderline?true:false;
		formatInfo.color=GetTextColor(hdc);
		formatInfo.backgroundColor=GetBkColor(hdc);
		model->insertChunk(textRect,baselinePoint.y,newText,characterExtents,formatInfo,direction,(fuOptions&ETO_CLIPPED)?&clearRect:NULL);
		TextInsertionTracker::reportTextInsertion();
		HWND hwnd=WindowFromDC(hdc);
		if(hwnd) queueTextChangeNotify(hwnd,textRect);
	}
	free(characterExtents);
}

/**
 * an overload of ExtTextOutHelper to work with ansi strings.
 * @param lpString the string of ansi text you wish to record.
 * @param codePage the code page used for the string which will be converted to unicode
  */
void ExtTextOutHelper(displayModel_t* model, HDC hdc, int x, int y, const RECT* lprc,UINT fuOptions,UINT textAlign, BOOL stripHotkeyIndicator, const char* lpString, const int codePage, const int* lpdx, int cbCount, LPSIZE resultTextSize, int direction) {
	int newCount=0;
	wchar_t* newString=NULL;
	if(lpString&&cbCount) {
		newCount=MultiByteToWideChar(codePage,0,lpString,cbCount,NULL,0);
		if(newCount>0) {
			newString=(wchar_t*)calloc(newCount+1,sizeof(wchar_t));
			MultiByteToWideChar(codePage,0,lpString,cbCount,newString,newCount);
		}
	}
	ExtTextOutHelper(model,hdc,x,y,lprc,fuOptions,textAlign,stripHotkeyIndicator,newString,codePage,lpdx,newCount,resultTextSize,direction);
	if(newString) free(newString);
}

//TextOut hook class template
//Handles char or wchar_t
template<typename charType> class hookClass_TextOut {
	public:
	typedef int(WINAPI *funcType)(HDC,int,int, const charType*,int);
	static funcType realFunction;
	static int  WINAPI fakeFunction(HDC hdc, int x, int y, const charType* lpString, int cbCount);
};

template<typename charType> typename hookClass_TextOut<charType>::funcType hookClass_TextOut<charType>::realFunction=NULL;

template<typename charType> int  WINAPI hookClass_TextOut<charType>::fakeFunction(HDC hdc, int x, int y, const charType* lpString, int cbCount) {
	UINT textAlign=GetTextAlign(hdc);
	POINT pos={x,y};
	if(textAlign&TA_UPDATECP) GetCurrentPositionEx(hdc,&pos);
<<<<<<< HEAD
=======
	COLORREF prevColor = CLR_INVALID;
	if (GetBkMode(hdc) == TRANSPARENT) {
		prevColor = GetPixel(hdc, x, y);
	}
>>>>>>> 124334c7
	//Call the real function
	BOOL res;
	{
		TextInsertionTracker tracker; 
		res=realFunction(hdc,x,y,lpString,cbCount);
		if(tracker.hasTrackedTextInsertion()) return res;
	}
	//If the real function did not work, or the arguments are not sane, then stop here
	if(res==0||!lpString||cbCount<=0) return res;
	displayModel_t* model=acquireDisplayModel(hdc);
	//If we can't get a display model then stop here.
	if(!model) return res;
	//Calculate the size of the text
	ExtTextOutHelper(model,hdc,pos.x,pos.y,NULL,0,textAlign,FALSE,lpString,CP_THREAD_ACP,NULL,cbCount,NULL,false);
	model->release();
	return res;
}

//PolyTextOut hook class template

template<typename WA_POLYTEXT> class hookClass_PolyTextOut {
	public:
	typedef BOOL(WINAPI *funcType)(HDC,const WA_POLYTEXT*,int);
	static funcType realFunction;
	static BOOL WINAPI fakeFunction(HDC hdc,const WA_POLYTEXT* pptxt,int cStrings);
};

template<typename WA_POLYTEXT> typename hookClass_PolyTextOut<WA_POLYTEXT>::funcType hookClass_PolyTextOut<WA_POLYTEXT>::realFunction=NULL;

template<typename WA_POLYTEXT> BOOL WINAPI hookClass_PolyTextOut<WA_POLYTEXT>::fakeFunction(HDC hdc,const WA_POLYTEXT* pptxt,int cStrings) {
	//Collect text alignment and possibly current position
	UINT textAlign=GetTextAlign(hdc);
	POINT curPos;
	if(textAlign&TA_UPDATECP) {
		GetCurrentPositionEx(hdc,&curPos);
	}
	//Call the real function
	BOOL res;
	{
		TextInsertionTracker tracker;
		res=realFunction(hdc,pptxt,cStrings);
		if(tracker.hasTrackedTextInsertion()) return res;
	}
	//If the draw did not work, or there are no strings, then  stop here
	if(res==0||cStrings==0||!pptxt) return res;
	//Get or create a display model for this DC. If we can't get one then stop here
	displayModel_t* model=acquireDisplayModel(hdc);
	if(!model) return res;
	SIZE curTextSize;
	//For each of the strings, record the text
	for(int i=0;i<cStrings;++i) {
		const WA_POLYTEXT* curPptxt=&pptxt[i];
		RECT curClearRect={curPptxt->rcl.left,curPptxt->rcl.top,curPptxt->rcl.right,curPptxt->rcl.bottom};
		//Only use the given x and y if DC's current position should not be used
		if(!(textAlign&TA_UPDATECP)) {
			curPos.x=curPptxt->x;
			curPos.y=curPptxt->y;
		}
		//record the text
		ExtTextOutHelper(model,hdc,curPos.x,curPos.y,&curClearRect,curPptxt->uiFlags,textAlign,FALSE,curPptxt->lpstr,CP_THREAD_ACP,curPptxt->pdx,curPptxt->n,&curTextSize,false);
		//If the DC's current position should be used,  move our idea of it by the size of the text just recorded
		if(textAlign&TA_UPDATECP) {
			curPos.x+=curTextSize.cx;
			curPos.y+=curTextSize.cy;
		} 
	}
	//Release model and return
	model->release();
	return res;
}

//FillRect hook function
typedef int(WINAPI *FillRect_funcType)(HDC,const RECT*,HBRUSH);
FillRect_funcType real_FillRect=NULL;
int WINAPI fake_FillRect(HDC hdc, const RECT* lprc, HBRUSH hBrush) {
	//Call the real FillRectangle
	int res=real_FillRect(hdc,lprc,hBrush);
	//IfThe fill was successull we can go on.
	if(res==0||lprc==NULL) return res;
	//Try and get a displayModel for this DC, and if we can, then record the original text for these glyphs
	displayModel_t* model=acquireDisplayModel(hdc,TRUE);
	if(!model) return res;
	RECT rect=*lprc;
	dcPointsToScreenPoints(hdc,(LPPOINT)&rect,2,false);
	model->clearRectangle(rect);
	model->release();
	return res;
}

//DrawFocusRect hook function
typedef BOOL(WINAPI *DrawFocusRect_funcType)(HDC,const RECT*);
DrawFocusRect_funcType real_DrawFocusRect=NULL;
BOOL WINAPI fake_DrawFocusRect(HDC hdc, const RECT* lprc) {
	//Call the real DrawFocusRect
	BOOL res=real_DrawFocusRect(hdc,lprc);
	//If the draw was successfull we can go on.
	if(!res||!lprc) return res;
	displayModel_t* model=acquireDisplayModel(hdc,TRUE);
	if(!model) return res;
	RECT oldFocusRect;
	bool hadFocusRect=model->getFocusRect(&oldFocusRect);
	RECT focusRect=*lprc;
	dcPointsToScreenPoints(hdc,(LPPOINT)&focusRect,2,false);
	POINT pt={(focusRect.left+focusRect.right)/2,(focusRect.top+focusRect.bottom)/2};
	/*
	if(!hwnd) {
		// Not drawing directly to a window, so try and guess it by the coordinates
		hwnd=WindowFromPoint(pt);
		DWORD windowProcessID=0;
		DWORD curProcessID=GetCurrentProcessId();
		RECT windowRect;
		while(hwnd) {
			GetWindowRect(hwnd,&windowRect);
			GetWindowThreadProcessId(hwnd,&windowProcessID);
			if(windowProcessID==curProcessID&&windowRect.left<=focusRect.left&&windowRect.top<=focusRect.top&&windowRect.right>=focusRect.right&&windowRect.bottom>=focusRect.bottom) {
				break;
			}
			hwnd=GetAncestor(hwnd,GA_PARENT);
		}
	}
	*/
	if(hadFocusRect&&EqualRect(&oldFocusRect,&focusRect)) {
		model->setFocusRect(NULL);
	} else {
		model->setFocusRect(&focusRect);
		if(model->hwnd) nvdaControllerInternal_drawFocusRectNotify(HandleToUlong(model->hwnd),focusRect.left,focusRect.top,focusRect.right,focusRect.bottom);
	}
	model->release();
	return res;
}

//PatBlt hook function
typedef BOOL(WINAPI *PatBlt_funcType)(HDC,int,int,int,int,DWORD);
PatBlt_funcType real_PatBlt=NULL;
BOOL WINAPI fake_PatBlt(HDC hdc, int nxLeft, int nxTop, int nWidth, int nHeight, DWORD dwRop) {
	//Call the real PatBlt
	BOOL res=real_PatBlt(hdc,nxLeft,nxTop,nWidth,nHeight,dwRop);
	//IfPatBlt was successfull we can go on
	if(res==0) return res;
	//Try and get a displayModel for this DC, and if we can, then record the original text for these glyphs
	displayModel_t* model=acquireDisplayModel(hdc,TRUE);
	if(!model) return res;
	RECT rect={nxLeft,nxTop,nxLeft+nWidth,nxTop+nHeight};
	dcPointsToScreenPoints(hdc,(LPPOINT)&rect,2,false);
	model->clearRectangle(rect);
	model->release();
	return res;
}

//BeginPaint hook function
typedef HDC(WINAPI *BeginPaint_funcType)(HWND,LPPAINTSTRUCT);
BeginPaint_funcType real_BeginPaint=NULL;
HDC WINAPI fake_BeginPaint(HWND hwnd, LPPAINTSTRUCT lpPaint) {
	//Call the real BeginPaint
	HDC res=real_BeginPaint(hwnd,lpPaint);
	//If beginPaint was successfull we can go on
	if(res==0||!hwnd) return res;
	//Try and get a displayModel for this DC, and if we can, then record the original text for these glyphs
	displayModel_t* model=acquireDisplayModel(lpPaint->hdc,TRUE);
	if(!model) return res;
	RECT rect=lpPaint->rcPaint;
	ClientToScreen(hwnd,(LPPOINT)&rect);
	ClientToScreen(hwnd,((LPPOINT)&rect)+1);
	model->clearRectangle(rect);
	model->release();
	return res;
}

//ExtTextOut hook class template
//Handles char or wchar_t
template<typename charType> class hookClass_ExtTextOut {
	public:
	typedef BOOL(__stdcall *funcType)(HDC,int,int,UINT,const RECT*,const charType*,UINT,const INT*);
	static funcType realFunction;
	static BOOL __stdcall fakeFunction(HDC hdc, int x, int y, UINT fuOptions, const RECT* lprc, const charType* lpString, UINT cbCount, const INT* lpDx);
};

template<typename charType> typename hookClass_ExtTextOut<charType>::funcType hookClass_ExtTextOut<charType>::realFunction=NULL;

template<typename charType> BOOL __stdcall hookClass_ExtTextOut<charType>::fakeFunction(HDC hdc, int x, int y, UINT fuOptions, const RECT* lprc, const charType* lpString, UINT cbCount, const INT* lpDx) {
	UINT textAlign=GetTextAlign(hdc);
	POINT pos={x,y};
	if(textAlign&TA_UPDATECP) GetCurrentPositionEx(hdc,&pos);
<<<<<<< HEAD
=======
	COLORREF prevColor = CLR_INVALID;
	if (GetBkMode(hdc) == TRANSPARENT) {
		prevColor = GetPixel(hdc, x, y);
	}
>>>>>>> 124334c7
	//Call the real function
	BOOL res;
	{
		TextInsertionTracker tracker;
		res=realFunction(hdc,x,y,fuOptions,lprc,lpString,cbCount,lpDx);
		if(tracker.hasTrackedTextInsertion()) return res;
	}
	//If the real function did not work, or the arguments are not sane, or only glyphs were provided, then stop here. 
	if(res==0) return res;
	//try to get or create a displayModel for this device context
	displayModel_t* model=acquireDisplayModel(hdc);
	//If we can't get a display model then stop here
	if(!model) return res;
	//Find out if this is rtl
	SCRIPT_ANALYSIS* psa=(SCRIPT_ANALYSIS*)TlsGetValue(tls_index_curScriptTextOutScriptAnalysis);
	//Record the text in the displayModel
	int direction=0;
	if(psa) {
		direction=(psa->fRTL)?-1:1;
	}
	ExtTextOutHelper(model,hdc,pos.x,pos.y,lprc,fuOptions,textAlign,FALSE,lpString,CP_THREAD_ACP,lpDx,cbCount,NULL,direction);
	//Release the displayModel and return
	model->release();
	return res;
}

//CreateCompatibleDC hook function
//Hooked so we know when a memory DC is created, as its possible that its contents may at some point be bit blitted back to a window DC (double buffering).
typedef HDC(WINAPI *CreateCompatibleDC_funcType)(HDC);
CreateCompatibleDC_funcType real_CreateCompatibleDC=NULL;
HDC WINAPI fake_CreateCompatibleDC(HDC hdc) {
	//Call the real CreateCompatibleDC
	HDC newHdc=real_CreateCompatibleDC(hdc);
	//If the creation was successful, and the DC that was used in the creation process is a window DC, 
	//we should create a displayModel for this DC so that text writes can be tracked in case  its ever bit blitted to a window DC. 
	//We also need to acquire access to the model maps while we do this
	if(!newHdc) return NULL;
	displayModel_t* model=new displayModel_t();
	displayModelsByMemoryDC.acquire();
	displayModelsByMemoryDC.insert(make_pair(newHdc,model));
	displayModelsByMemoryDC.release();
	return newHdc;
}

//SelectObject hook function
//If a bitmap is being selected, then  we fully clear the display model for this DC if it exists.
typedef HGDIOBJ(WINAPI *SelectObject_funcType)(HDC,HGDIOBJ);
SelectObject_funcType real_SelectObject=NULL;
HGDIOBJ WINAPI fake_SelectObject(HDC hdc, HGDIOBJ hGdiObj) {
	//Call the real SelectObject
	HGDIOBJ res=real_SelectObject(hdc,hGdiObj);
	//If The select was successfull, and the object is a bitmap,  we can go on.
	if(res==0||hGdiObj==NULL||GetObjectType(hGdiObj)!=OBJ_BITMAP) return res;
	//Try and get a displayModel for this DC
	displayModel_t* model=acquireDisplayModel(hdc,TRUE);
	if(!model) return res;
	model->clearAll();
	model->release();
	return res;
}

//DeleteDC hook function
//Hooked so we can get rid of any memory DC no longer needed by the application.
typedef BOOL(WINAPI *DeleteDC_funcType)(HDC);
DeleteDC_funcType real_DeleteDC=NULL;
BOOL WINAPI fake_DeleteDC(HDC hdc) {
	//Call the real DeleteDC
	BOOL res=real_DeleteDC(hdc);
	if(res==0) return res;
	//If the DC was successfully deleted, we should remove  the displayModel we have for it, if it exists.
	displayModelsByMemoryDC.acquire();
	displayModelsMap_t<HDC>::iterator i=displayModelsByMemoryDC.find(hdc);
	if(i!=displayModelsByMemoryDC.end()) {
		i->second->requestDelete();
		displayModelsByMemoryDC.erase(i);
	}
	displayModelsByMemoryDC.release();
	return res;
}

void StretchBlt_helper(HDC hdcDest, int nXDest, int nYDest, int nWidthDest, int nHeightDest, HDC hdcSrc, int nXSrc, int nYSrc, int nWidthSrc, int nHeightSrc, DWORD dwRop) {
	dwRop=dwRop&0x00ffffff;
	bool useSource=(dwRop==MERGECOPY||dwRop==MERGEPAINT||dwRop==NOTSRCCOPY||dwRop==NOTSRCERASE||dwRop==PATPAINT||dwRop==SRCAND||dwRop==SRCCOPY||dwRop==SRCERASE||dwRop==SRCINVERT||dwRop==SRCPAINT);
	bool destInvertBefore=dwRop==SRCERASE;
	bool destInvertAfter=(dwRop==DSTINVERT||dwRop==NOTSRCERASE);
	bool sourceInvert=(dwRop==MERGEPAINT||dwRop==NOTSRCCOPY||dwRop==PATPAINT);
	bool opaqueSource=(dwRop==MERGECOPY||dwRop==NOTSRCCOPY||dwRop==SRCCOPY);
	bool clearDest=(dwRop==BLACKNESS||dwRop==WHITENESS||dwRop==PATCOPY);
	//If there is no source dc given, the destination dc should be used as the source
	if(hdcSrc==NULL) hdcSrc=hdcDest;
	//Try getting a display model for the source DC if one is needed.
	displayModel_t* srcModel=NULL;
	if(useSource) {
		srcModel=acquireDisplayModel(hdcSrc,TRUE);
	}
	//Get or create a display model from the destination DC
	//Don't create one if there is no source model (i.e. dest model will be used as source model)
	displayModel_t* destModel=acquireDisplayModel(hdcDest,srcModel==NULL);
	if(!destModel) {
		if(srcModel) srcModel->release();
		return;
	}
	RECT srcRect={nXSrc,nYSrc,nXSrc+nWidthSrc,nYSrc+nHeightSrc};
	//we record chunks using device coordinates -- DCs can move/resize
	dcPointsToScreenPoints(hdcSrc,(LPPOINT)&srcRect,2,false);
	RECT destRect={nXDest,nYDest,nXDest+nWidthDest,nYDest+nHeightDest};
	//we record chunks using device coordinates -- DCs can move/resize
	dcPointsToScreenPoints(hdcDest,(LPPOINT)&destRect,2,false);
	if(destInvertBefore) {
		destModel->copyRectangle(destRect,TRUE,TRUE,TRUE,destRect,NULL,NULL);
	}
	if(srcModel) {
		//Copy the requested rectangle from the source model in to the destination model, at the given coordinates.
		srcModel->copyRectangle(srcRect,FALSE,opaqueSource,sourceInvert,destRect,NULL,destModel);
		HWND hwnd=WindowFromDC(hdcDest);
		if(hwnd) queueTextChangeNotify(hwnd,destRect);
	}
	if(destInvertAfter) {
		destModel->copyRectangle(destRect,TRUE,TRUE,TRUE,destRect,NULL,NULL);
	}
	if(clearDest) {
		destModel->clearRectangle(destRect);
	}
	//release models and return
	if(srcModel) srcModel->release();
	destModel->release();
	return;
}

//BitBlt hook function
//Hooked so we can tell when content from one DC is being copied (bit blitted) to another (most likely from a memory DC to a window DC). 
typedef BOOL(WINAPI *BitBlt_funcType)(HDC,int,int,int,int,HDC,int,int,DWORD);
BitBlt_funcType real_BitBlt=NULL;
BOOL WINAPI fake_BitBlt(HDC hdcDest, int nXDest, int nYDest, int nWidth, int nHeight, HDC hdcSrc, int nXSrc, int nYSrc, DWORD dwRop) {
	//Call the real BitBlt
	BOOL res=real_BitBlt(hdcDest,nXDest,nYDest,nWidth,nHeight,hdcSrc,nXSrc,nYSrc,dwRop);
	//If bit blit didn't work, or its not a simple copy, we don't want to know about it
	if(!res) return res;
	StretchBlt_helper(hdcDest, nXDest, nYDest, nWidth, nHeight, hdcSrc, nXSrc, nYSrc, nWidth, nHeight, dwRop);
	return res;
}

//StretchBlt hook function
typedef BOOL(WINAPI *StretchBlt_funcType)(HDC,int,int,int,int,HDC,int,int,int,int,DWORD);
StretchBlt_funcType real_StretchBlt=NULL;
BOOL WINAPI fake_StretchBlt(HDC hdcDest, int nXDest, int nYDest, int nWidthDest, int nHeightDest, HDC hdcSrc, int nXSrc, int nYSrc, int nWidthSrc, int nHeightSrc, DWORD dwRop) {
	//Call the real StretchBlt
	BOOL res=real_StretchBlt(hdcDest,nXDest,nYDest,nWidthDest,nHeightDest,hdcSrc,nXSrc,nYSrc,nWidthSrc,nHeightSrc,dwRop);
	if(!res) return res;
	//#2989: KMPlayer uses stretchBlt with SRCCOPY  to place a graphic over the top of its menu items replacing the real text.
	//Therefore at the moment don't allow stretchBlt SRCCOPY to clear previous text -- change it to SRCAND if blitting directly to a menu window
	HWND hwnd=NULL;
	wchar_t className[7]; 
	if(hdcDest&&dwRop==SRCCOPY&&(hwnd=WindowFromDC(hdcDest))&&GetClassName(hwnd,className,ARRAYSIZE(className))>0&&wcscmp(className,L"#32768")==0) {
		dwRop=SRCAND;
	}
	StretchBlt_helper(hdcDest, nXDest, nYDest, nWidthDest, nHeightDest, hdcSrc, nXSrc, nYSrc, nWidthSrc, nHeightSrc, dwRop);
	return res;
}

//GdiTransparentBlt hook function
typedef BOOL(WINAPI *GdiTransparentBlt_funcType)(HDC,int,int,int,int,HDC,int,int,int,int,UINT);
GdiTransparentBlt_funcType real_GdiTransparentBlt=NULL;
BOOL WINAPI fake_GdiTransparentBlt(HDC hdcDest, int nXDest, int nYDest, int nWidthDest, int nHeightDest, HDC hdcSrc, int nXSrc, int nYSrc, int nWidthSrc, int nHeightSrc, UINT crTransparent) {
	//Call the real StretchBlt
	BOOL res=real_GdiTransparentBlt(hdcDest,nXDest,nYDest,nWidthDest,nHeightDest,hdcSrc,nXSrc,nYSrc,nWidthSrc,nHeightSrc,crTransparent);
	if(!res) return res;
	StretchBlt_helper(hdcDest, nXDest, nYDest, nWidthDest, nHeightDest, hdcSrc, nXSrc, nYSrc, nWidthSrc, nHeightSrc, SRCPAINT);
	return res;
}

//Converts a GDI font charset identifier to a Windows codePage identifier
inline int charSetToCodePage(int charset) {
	//Mappings from http://support.microsoft.com/kb/165478
	switch(charset) {
		case DEFAULT_CHARSET:
		return CP_ACP;
		case SYMBOL_CHARSET:
		return CP_SYMBOL;
		case MAC_CHARSET:
		return CP_MACCP;
		case OEM_CHARSET:
		return CP_OEMCP;
		case ANSI_CHARSET:
		return 1252;
		case RUSSIAN_CHARSET:
		return 1251;
		case EASTEUROPE_CHARSET:
		return 1250;
	case GREEK_CHARSET:
		return 1253;
		case TURKISH_CHARSET:
		return 1254;
		case BALTIC_CHARSET:
		return 1257;
		case HEBREW_CHARSET:
		return 1255;
		case ARABIC_CHARSET:
		return 1256;
		case SHIFTJIS_CHARSET:
		return 932;
		case HANGEUL_CHARSET:
		return 949;
		case CHINESEBIG5_CHARSET:
		return 950;
		default:
		LOG_ERROR(L"Unknown charset "<<charset);
	}
	return -1;
}

typedef struct {
	HDC hdc;
	const void* pString;
	int cString;
	int iCharset;
	DWORD dwFlags;
} ScriptStringAnalyseArgs_t;

typedef map<SCRIPT_STRING_ANALYSIS,ScriptStringAnalyseArgs_t> ScriptStringAnalyseArgsByAnalysis_t;
ScriptStringAnalyseArgsByAnalysis_t ScriptStringAnalyseArgsByAnalysis;
CRITICAL_SECTION criticalSection_ScriptStringAnalyseArgsByAnalysis;
BOOL allow_ScriptStringAnalyseArgsByAnalysis=FALSE;

//ScriptStringAnalyse hook function
//Hooked so we can detect when a character string is being converted in to glyphs.
//Much of Windows (from 2000 onwards) now passes text through uniscribe (this and other Script functions).
typedef HRESULT(WINAPI *ScriptStringAnalyse_funcType)(HDC,const void*,int,int,int,DWORD,int,SCRIPT_CONTROL*,SCRIPT_STATE*,const int*,SCRIPT_TABDEF*,const BYTE*,SCRIPT_STRING_ANALYSIS*);
ScriptStringAnalyse_funcType real_ScriptStringAnalyse=NULL;
HRESULT WINAPI fake_ScriptStringAnalyse(HDC hdc,const void* pString, int cString, int cGlyphs, int iCharset, DWORD dwFlags, int iRectWidth, SCRIPT_CONTROL* psControl, SCRIPT_STATE* psState, const int* piDx, SCRIPT_TABDEF* pTabdef, const BYTE* pbInClass, SCRIPT_STRING_ANALYSIS* pssa) {
	//Call the real ScriptStringAnalyse
	HRESULT res=real_ScriptStringAnalyse(hdc,pString,cString,cGlyphs,iCharset,dwFlags,iRectWidth,psControl,psState,piDx,pTabdef,pbInClass,pssa);
	//We only want to go on if  there's safe arguments
	//We also need to acquire access to our scriptString analysis map
	if(res!=S_OK||!pString||cString<=0||!pssa||!allow_ScriptStringAnalyseArgsByAnalysis) return res;
	EnterCriticalSection(&criticalSection_ScriptStringAnalyseArgsByAnalysis);
	if(!allow_ScriptStringAnalyseArgsByAnalysis) {
		LeaveCriticalSection(&criticalSection_ScriptStringAnalyseArgsByAnalysis);
		return res;
	}
	//Record information such as the origianl string and a way we can identify it later.
	ScriptStringAnalyseArgs_t args={hdc,pString,cString,iCharset,dwFlags};
	ScriptStringAnalyseArgsByAnalysis[*pssa]=args;
	LeaveCriticalSection(&criticalSection_ScriptStringAnalyseArgsByAnalysis);
	return res;
}

//ScriptStringFree hook function
//Hooked so we can get rid of any references to information collected via the ScriptStringAnalyse hook function
typedef HRESULT(WINAPI *ScriptStringFree_funcType)(SCRIPT_STRING_ANALYSIS*);
ScriptStringFree_funcType real_ScriptStringFree=NULL;
HRESULT WINAPI fake_ScriptStringFree(SCRIPT_STRING_ANALYSIS* pssa) {
	//Call the real ScriptStringFree
	HRESULT res=real_ScriptStringFree(pssa);
	//If it worked, and arguments seem sane, we go on.
	//We also need to acquire access to our scriptString analysis map
	if(res!=S_OK||!pssa||!allow_ScriptStringAnalyseArgsByAnalysis) return res;
	EnterCriticalSection(&criticalSection_ScriptStringAnalyseArgsByAnalysis);
	if(!allow_ScriptStringAnalyseArgsByAnalysis) {
		LeaveCriticalSection(&criticalSection_ScriptStringAnalyseArgsByAnalysis);
		return res;
	}
	//Get rid of unneeded info
	ScriptStringAnalyseArgsByAnalysis.erase(*pssa);
	LeaveCriticalSection(&criticalSection_ScriptStringAnalyseArgsByAnalysis);
	return res; 
}

//ScriptStringOut hook function
//Hooked so we can detect when glyphs previously converted with ScriptStringAnalyse are being outputted.
typedef HRESULT(WINAPI *ScriptStringOut_funcType)(SCRIPT_STRING_ANALYSIS,int,int,UINT,const RECT*,int,int,BOOL);
ScriptStringOut_funcType real_ScriptStringOut=NULL;
HRESULT WINAPI fake_ScriptStringOut(SCRIPT_STRING_ANALYSIS ssa,int iX,int iY,UINT uOptions,const RECT *prc,int iMinSel,int iMaxSel,BOOL fDisabled) {
	//Call the real ScriptStringOut
	HRESULT res;
	{
		TextInsertionTracker tracker;
		res=real_ScriptStringOut(ssa,iX,iY,uOptions,prc,iMinSel,iMaxSel,fDisabled);
		if(tracker.hasTrackedTextInsertion()) return res;
	}
	//If ScriptStringOut was successful we can go on
	//We also need to acquire access to our Script analysis map
	if(res!=S_OK||!ssa||!allow_ScriptStringAnalyseArgsByAnalysis) return res;
	EnterCriticalSection(&criticalSection_ScriptStringAnalyseArgsByAnalysis);
	if(!allow_ScriptStringAnalyseArgsByAnalysis) {
		LeaveCriticalSection(&criticalSection_ScriptStringAnalyseArgsByAnalysis);
		return res;
	}
	//Find out if we know about these glyphs
	ScriptStringAnalyseArgsByAnalysis_t::iterator i=ScriptStringAnalyseArgsByAnalysis.find(ssa);
	if(i==ScriptStringAnalyseArgsByAnalysis.end()) {
		LeaveCriticalSection(&criticalSection_ScriptStringAnalyseArgsByAnalysis);
		return res;
	} 
	//Try and get/create a displayModel for this DC, and if we can, then record the origianl text for these glyphs
		displayModel_t* model=acquireDisplayModel(i->second.hdc);
	if(!model) {
		LeaveCriticalSection(&criticalSection_ScriptStringAnalyseArgsByAnalysis);
		return res;
	}
	BOOL stripHotkeyIndicator=(i->second.dwFlags&SSA_HIDEHOTKEY||i->second.dwFlags&SSA_HOTKEY);
	//The next two extTextOutHelper calls must keep their direction argument as 1. 
	//This is because ScriptStringAnalyze gave us a string in logical order and therefore we need to make sure that NVDA does not try to detect and possibly reverse.
	if(i->second.iCharset==-1) { //Unicode
		ExtTextOutHelper(model,i->second.hdc,iX,iY,prc,uOptions,GetTextAlign(i->second.hdc),stripHotkeyIndicator,(wchar_t*)(i->second.pString),CP_THREAD_ACP,NULL,i->second.cString,NULL,1);
	} else { // character set
		int codePage=charSetToCodePage(i->second.iCharset);
		ExtTextOutHelper(model,i->second.hdc,iX,iY,prc,uOptions,GetTextAlign(i->second.hdc),stripHotkeyIndicator,(char*)(i->second.pString),codePage,NULL,i->second.cString,NULL,1);
	}
	model->release();
	LeaveCriticalSection(&criticalSection_ScriptStringAnalyseArgsByAnalysis);
	return res;
}

//ScriptTextOut
//Hooked so we can look at the current SCRIPT_ANALYSIS structure being used within an inner call to ExtTextOut
typedef HRESULT(WINAPI *ScriptTextOut_funcType)(const HDC,SCRIPT_CACHE*,int,int,UINT,const RECT*,const SCRIPT_ANALYSIS*,const WCHAR*,int,const WORD*,int,const int*,const int*,const GOFFSET*);
ScriptTextOut_funcType real_ScriptTextOut=NULL;
HRESULT WINAPI fake_ScriptTextOut(const HDC hdc, SCRIPT_CACHE* psc, int x, int y, UINT fuOptions, const RECT* lprc, const SCRIPT_ANALYSIS* psa, const WCHAR* pwcReserved, int iReserved, const WORD* pwGlyphs, int cGlyphs, const int* piAdvanced, const int* piJustify, const GOFFSET* pGoffset) {
	TlsSetValue(tls_index_curScriptTextOutScriptAnalysis,(LPVOID)psa);
	HRESULT res=real_ScriptTextOut(hdc, psc, x, y, fuOptions, lprc, psa, pwcReserved, iReserved, pwGlyphs, cGlyphs, piAdvanced, piJustify, pGoffset);
	TlsSetValue(tls_index_curScriptTextOutScriptAnalysis,NULL);
	return res;
}

//ScrollWindow hook function
typedef BOOL(WINAPI *ScrollWindow_funcType)(HWND,int,int,const RECT*, const RECT*);
ScrollWindow_funcType real_ScrollWindow=NULL;
BOOL WINAPI fake_ScrollWindow(HWND hwnd, int XAmount, int YAmount, const RECT* lpRect, const RECT* lpClipRect) {
	BOOL res=real_ScrollWindow(hwnd,XAmount,YAmount,lpRect,lpClipRect);
	if(!res) return res;
	displayModel_t* model=NULL;
	displayModelsByWindow.acquire();
	displayModelsMap_t<HWND>::iterator i=displayModelsByWindow.find(hwnd);
	if(i!=displayModelsByWindow.end()) {
		model=i->second;
		model->acquire();
	}
	displayModelsByWindow.release();
	if(!model) return res;
	RECT clientRect;
	GetClientRect(hwnd,&clientRect);
	RECT realScrollRect=lpRect?*lpRect:clientRect;
	ClientToScreen(hwnd,(LPPOINT)&realScrollRect);
	ClientToScreen(hwnd,((LPPOINT)&realScrollRect)+1);
	RECT realClipRect=lpClipRect?*lpClipRect:clientRect;
	ClientToScreen(hwnd,(LPPOINT)&realClipRect);
	ClientToScreen(hwnd,((LPPOINT)&realClipRect)+1);
	RECT destRect={realScrollRect.left+XAmount,realScrollRect.top+YAmount,realScrollRect.right+XAmount,realScrollRect.bottom+YAmount};
	model->copyRectangle(realScrollRect,TRUE,TRUE,false,destRect,&realClipRect,NULL);
	model->release();
	return res;
}
 
//ScrollWindowEx hook function
typedef BOOL(WINAPI *ScrollWindowEx_funcType)(HWND,int,int,const RECT*, const RECT*, HRGN, LPRECT,UINT);
ScrollWindowEx_funcType real_ScrollWindowEx=NULL;
BOOL WINAPI fake_ScrollWindowEx(HWND hwnd, int dx, int dy, const RECT* prcScroll, const RECT* prcClip, HRGN hrgnUpdate, LPRECT prcUpdate, UINT flags) {
	BOOL res=real_ScrollWindowEx(hwnd,dx,dy,prcScroll,prcClip,hrgnUpdate,prcUpdate,flags);
	if(!res) return res;
	displayModel_t* model=NULL;
	displayModelsByWindow.acquire();
	displayModelsMap_t<HWND>::iterator i=displayModelsByWindow.find(hwnd);
	if(i!=displayModelsByWindow.end()) {
		model=i->second;
		model->acquire();
	}
	displayModelsByWindow.release();
	if(!model) return res;
	RECT clientRect;
	GetClientRect(hwnd,&clientRect);
	RECT realScrollRect=prcScroll?*prcScroll:clientRect;
	ClientToScreen(hwnd,(LPPOINT)&realScrollRect);
	ClientToScreen(hwnd,((LPPOINT)&realScrollRect)+1);
	RECT realClipRect=prcClip?*prcClip:clientRect;
	ClientToScreen(hwnd,(LPPOINT)&realClipRect);
	ClientToScreen(hwnd,((LPPOINT)&realClipRect)+1);
	RECT destRect={realScrollRect.left+dx,realScrollRect.top+dy,realScrollRect.right+dx,realScrollRect.bottom+dy};
	model->copyRectangle(realScrollRect,TRUE,TRUE,false,destRect,&realClipRect,NULL);
	model->release();
	return res;
}

//DestroyWindow hook function
//Hooked so that we can get rid of  displayModels for windows that are being destroied.
typedef BOOL(WINAPI *DestroyWindow_funcType)(HWND);
DestroyWindow_funcType real_DestroyWindow=NULL;
BOOL WINAPI fake_DestroyWindow(HWND hwnd) {
	//Call the real DestroyWindow
	BOOL res=real_DestroyWindow(hwnd);
	if(res==0) return res;
	//If successful, acquire access to the display model maps and remove the displayModel for this window if it exists.
	displayModelsByWindow.acquire();
	displayModelsMap_t<HWND>::iterator i=displayModelsByWindow.find(hwnd);
	if(i!=displayModelsByWindow.end()) {
		i->second->requestDelete();
		displayModelsByWindow.erase(i);
	}
	displayModelsByWindow.release();
	return res;
}

void gdiHooks_inProcess_initialize() {
	tls_index_textInsertionsCount=TlsAlloc();
	tls_index_curScriptTextOutScriptAnalysis=TlsAlloc();
	//Initialize the timer for text change notifications
	textChangeNotifyTimerID=SetTimer(NULL,NULL,50,textChangeNotifyTimerProc);
	nhAssert(textChangeNotifyTimerID);
	//Initialize critical sections and access variables for various maps
	InitializeCriticalSection(&criticalSection_ScriptStringAnalyseArgsByAnalysis);
	allow_ScriptStringAnalyseArgsByAnalysis=TRUE;
	//Hook needed functions
	hookClass_TextOut<char>::realFunction=apiHook_hookFunction_safe("GDI32.dll",TextOutA,hookClass_TextOut<char>::fakeFunction);
	hookClass_TextOut<wchar_t>::realFunction=apiHook_hookFunction_safe("GDI32.dll",TextOutW,hookClass_TextOut<wchar_t>::fakeFunction);
	hookClass_PolyTextOut<POLYTEXTA>::realFunction=apiHook_hookFunction_safe("GDI32.dll",PolyTextOutA,hookClass_PolyTextOut<POLYTEXTA>::fakeFunction);
	hookClass_PolyTextOut<POLYTEXTW>::realFunction=apiHook_hookFunction_safe("GDI32.dll",PolyTextOutW,hookClass_PolyTextOut<POLYTEXTW>::fakeFunction);
	hookClass_ExtTextOut<char>::realFunction=apiHook_hookFunction_safe("GDI32.dll",ExtTextOutA,hookClass_ExtTextOut<char>::fakeFunction);
	hookClass_ExtTextOut<wchar_t>::realFunction=apiHook_hookFunction_safe("GDI32.dll",ExtTextOutW,hookClass_ExtTextOut<wchar_t>::fakeFunction);
	real_CreateCompatibleDC=apiHook_hookFunction_safe("GDI32.dll",CreateCompatibleDC,fake_CreateCompatibleDC);
	real_SelectObject=apiHook_hookFunction_safe("GDI32.dll",SelectObject,fake_SelectObject);
	real_DeleteDC=apiHook_hookFunction_safe("GDI32.dll",DeleteDC,fake_DeleteDC);
	real_FillRect=apiHook_hookFunction_safe("USER32.dll",FillRect,fake_FillRect);
	real_DrawFocusRect=apiHook_hookFunction_safe("USER32.dll",DrawFocusRect,fake_DrawFocusRect);
	real_BeginPaint=apiHook_hookFunction_safe("USER32.dll",BeginPaint,fake_BeginPaint);
	real_BitBlt=apiHook_hookFunction_safe("GDI32.dll",BitBlt,fake_BitBlt);
	real_StretchBlt=apiHook_hookFunction_safe("GDI32.dll",StretchBlt,fake_StretchBlt);
	real_GdiTransparentBlt=apiHook_hookFunction_safe("GDI32.dll",GdiTransparentBlt,fake_GdiTransparentBlt);
	real_PatBlt=apiHook_hookFunction_safe("GDI32.dll",PatBlt,fake_PatBlt);
	real_ScrollWindow=apiHook_hookFunction_safe("USER32.dll",ScrollWindow,fake_ScrollWindow);
	real_ScrollWindowEx=apiHook_hookFunction_safe("USER32.dll",ScrollWindowEx,fake_ScrollWindowEx);
	real_DestroyWindow=apiHook_hookFunction_safe("USER32.dll",DestroyWindow,fake_DestroyWindow);
	real_ScriptStringAnalyse=apiHook_hookFunction_safe("USP10.dll",ScriptStringAnalyse,fake_ScriptStringAnalyse);
	real_ScriptStringFree=apiHook_hookFunction_safe("USP10.dll",ScriptStringFree,fake_ScriptStringFree);
	real_ScriptStringOut=apiHook_hookFunction_safe("USP10.dll",ScriptStringOut,fake_ScriptStringOut);
	real_ScriptTextOut=apiHook_hookFunction_safe("USP10.dll",ScriptTextOut,fake_ScriptTextOut);
}

void gdiHooks_inProcess_terminate() {
	//Kill the text change notification timer
	KillTimer(0,textChangeNotifyTimerID);
	//Cleanup glyph mapping.
	glyphTranslatorCache.cleanup();
	//Acquire access to the maps and clean them up
	displayModelsByWindow.acquire();
	displayModelsMap_t<HWND>::iterator i=displayModelsByWindow.begin();
	while(i!=displayModelsByWindow.end()) {
		i->second->requestDelete();
		displayModelsByWindow.erase(i++);
	}  
	displayModelsByWindow.release();
	displayModelsByMemoryDC.acquire();
	displayModelsMap_t<HDC>::iterator j=displayModelsByMemoryDC.begin();
	while(j!=displayModelsByMemoryDC.end()) {
		j->second->requestDelete();
		displayModelsByMemoryDC.erase(j++);
	}  
	displayModelsByMemoryDC.release();
	EnterCriticalSection(&criticalSection_ScriptStringAnalyseArgsByAnalysis);
	allow_ScriptStringAnalyseArgsByAnalysis=FALSE;
	ScriptStringAnalyseArgsByAnalysis.clear();
	LeaveCriticalSection(&criticalSection_ScriptStringAnalyseArgsByAnalysis);
	TlsFree(tls_index_textInsertionsCount);
	TlsFree(tls_index_curScriptTextOutScriptAnalysis);
}
<|MERGE_RESOLUTION|>--- conflicted
+++ resolved
@@ -1,1204 +1,1198 @@
-/*
-This file is a part of the NVDA project.
-URL: http://www.nvda-project.org/
-Copyright 2006-2010 NVDA contributers.
-    This program is free software: you can redistribute it and/or modify
-    it under the terms of the GNU General Public License version 2.0, as published by
-    the Free Software Foundation.
-    This program is distributed in the hope that it will be useful,
-    but WITHOUT ANY WARRANTY; without even the implied warranty of
-    MERCHANTABILITY or FITNESS FOR A PARTICULAR PURPOSE.
-This license can be found at:
-http://www.gnu.org/licenses/old-licenses/gpl-2.0.html
-*/
-
-#include <map>
-#include <set>
-#include <list>
-#include <windows.h>
-#include <usp10.h>
-#include "nvdaHelperRemote.h"
-#include "dllmain.h"
-#include "apiHook.h"
-#include "displayModel.h"
-#include <common/log.h>
-#include "nvdaControllerInternal.h"
-#include <common/lock.h>
-#include "gdiHooks.h"
-
-using namespace std;
-
-size_t WA_strlen(const char* str) {
-	return strlen(str);
-}
-
-size_t WA_strlen(const wchar_t* str) {
-	return wcslen(str);
-}
-
-char* WA_strncpy(char* dest, const char* source, size_t size) {
-	return strncpy(dest,source,size);
-}
-
-wchar_t* WA_strncpy(wchar_t* dest, const wchar_t* source, size_t size) {
-	return wcsncpy(dest,source,size);
-}
-
-map<HWND,int> windowsForTextChangeNotifications;
-map<HWND,RECT> textChangeNotifications;
-UINT_PTR textChangeNotifyTimerID=0;
-DWORD tls_index_textInsertionsCount=TLS_OUT_OF_INDEXES;
-DWORD tls_index_curScriptTextOutScriptAnalysis=TLS_OUT_OF_INDEXES;
-
-class TextInsertionTracker {
-	private:
-	INT_PTR _initialRefCount;
-	bool _wasFirst;
-	public:
-	TextInsertionTracker(): _initialRefCount(0), _wasFirst(false)  {
-		_initialRefCount=(INT_PTR)TlsGetValue(tls_index_textInsertionsCount);
-		if(_initialRefCount==0) {
-			_initialRefCount=1;
-			TlsSetValue(tls_index_textInsertionsCount,(LPVOID)_initialRefCount);
-			_wasFirst=true;
-		} else {
-			_wasFirst=false;
-		}
-	}
-	~TextInsertionTracker() {
-		if(_wasFirst) TlsSetValue(tls_index_textInsertionsCount,(LPVOID)0);
-	}
-	static void reportTextInsertion() {
-		INT_PTR newRefCount=(INT_PTR)TlsGetValue(tls_index_textInsertionsCount);
-		if(newRefCount>0) TlsSetValue(tls_index_textInsertionsCount,(LPVOID)(newRefCount+1));
-	}
-	bool hasTrackedTextInsertion() {
-		INT_PTR newRefCount=(INT_PTR)TlsGetValue(tls_index_textInsertionsCount);
-		return newRefCount>_initialRefCount;
-	}
-};
-
-void CALLBACK textChangeNotifyTimerProc(HWND hwnd, UINT msg, UINT_PTR timerID, DWORD time) {
-	map<HWND,RECT> tempMap;
-	textChangeNotifications.swap(tempMap);
-	for(map<HWND,RECT>::iterator i=tempMap.begin();i!=tempMap.end();++i) {
-		nvdaControllerInternal_displayModelTextChangeNotify(HandleToUlong(i->first),i->second.left,i->second.top,i->second.right,i->second.bottom);
-	}
-}
-
-void queueTextChangeNotify(HWND hwnd, RECT& rc) {
-	//If this window is not supposed to fire text change notifications then do nothing.
-	map<HWND,int>::iterator i=windowsForTextChangeNotifications.find(hwnd);
-	if(i==windowsForTextChangeNotifications.end()||i->second<1) return;
-	map<HWND,RECT>::iterator n=textChangeNotifications.find(hwnd);
-	if(n==textChangeNotifications.end()) {
-		// There isn't a notification yet for this window.
-		textChangeNotifications.insert(make_pair(hwnd,rc));
-	} else {
-		// There is already a notification for this window,
-		// so expand its rectangle to encompass this new rectangle.
-		n->second.left=min(n->second.left,rc.left);
-		n->second.top=min(n->second.top,rc.top);
-		n->second.right=max(n->second.right,rc.right);
-		n->second.bottom=max(n->second.bottom,rc.bottom);
-	}
-}
-
-displayModelsMap_t<HDC> displayModelsByMemoryDC;
-displayModelsMap_t<HWND> displayModelsByWindow;
-
-/**
- * Fetches and or creates a new displayModel for the window of the given device context.
- * If this function returns a displayModel, you must call release on it when you no longer need it. 
- * @param hdc a handle of the device context who's window the displayModel is for.
- * @param noCreate If true a display model will not be created if it does not exist. 
- * @return a pointer to the  new/existing displayModel, NULL if gdiHooks is not initialized or has been terminated. 
- */
-inline displayModel_t* acquireDisplayModel(HDC hdc, BOOL noCreate=FALSE) {
-	//If we are allowed, acquire use of the displayModel maps
-	displayModel_t* model=NULL;
-	//If the DC has a window, then either get an existing displayModel using the window, or create a new one and store it by its window.
-	//If  the DC does not have a window, try and get the displayModel from our existing Memory DC displayModels. 
-	HWND hwnd=WindowFromDC(hdc);
-	LOG_DEBUG(L"window from DC is "<<hwnd);
-	if(hwnd) {
-		displayModelsByWindow.acquire();
-		displayModelsMap_t<HWND>::iterator i=displayModelsByWindow.find(hwnd);
-		if(i!=displayModelsByWindow.end()) {
-			model=i->second;
-		} else if(!noCreate) {
-			model=new displayModel_t(hwnd);
-			displayModelsByWindow.insert(make_pair(hwnd,model));
-		}
-		if(model) model->acquire();
-		displayModelsByWindow.release();
-	} else {
-		displayModelsByMemoryDC.acquire();
-		displayModelsMap_t<HDC>::iterator i=displayModelsByMemoryDC.find(hdc);
-		if(i!=displayModelsByMemoryDC.end()) {
-			model=i->second;
-		}
-		if(model) model->acquire();
-		displayModelsByMemoryDC.release();
-	}
-	return model;
-}
-
-/**
- * converts given points from dc coordinates to screen coordinates. 
- * @param hdc a handle to a device context
- * @param points a pointer to the points you wish to convert.
- * @param count the number of points you want to convert.
- */
-void dcPointsToScreenPoints(HDC hdc, POINT* points, int count,bool relative) {
-	//Convert to logical points to device points 
-	//Includes origins and scaling for window and viewport, and also world transformation 
-	LPtoDP(hdc,points,count);
-	if(relative) {
-		//Do what we did with the points, but with 0,0, and then subtract that from all points
-		POINT origPoint={0,0};
-		LPtoDP(hdc,&origPoint,1);
-		for(int i=0;i<count;++i) {
-			points[i].x-=origPoint.x;
-			points[i].y-=origPoint.y;
-		}
-	} else { //absolute
-		//LptoDp does not take the final DC origin in to account, so plus that to all points here to make them completely screen absolute
-		POINT dcOrgPoint;
-		GetDCOrgEx(hdc,&dcOrgPoint);
-		for(int i=0;i<count;++i) {
-			points[i].x+=dcOrgPoint.x;
-			points[i].y+=dcOrgPoint.y;
-		}
-	}
-}
-
-//see SynPdf at http://synopse.info
-//Converts word array to little endian.
-void swapBuffer(WORD* array, int length) {
-	for(int i=0; i<length; i++) array[i]=SWAPWORD(array[i]);
-}
-
-//Retrieves table data from font selected in DC using GetFontData [SynPdf]
-PBYTE getTTFData(HDC hdc, char* tableName, LPDWORD dataSize) {
-	PBYTE res=NULL;
-	DWORD len=GetFontData(hdc,*((LPDWORD)tableName),0,NULL,0);
-	if(len==GDI_ERROR) {
-		LOG_DEBUG("getTTFData for table "<<tableName<<" result GDI_ERROR");
-		if(dataSize!=NULL) *dataSize=0;
-		return NULL;
-	}
-	res=(PBYTE)calloc(len,sizeof(BYTE));
-	if(GetFontData(hdc,*((LPDWORD)tableName),0,res,len)==GDI_ERROR) {
-		//Probably could not happen
-		LOG_DEBUG("getTTFData for table "<<tableName<<", dataSize="<<len<<" result GDI_ERROR");
-		free(res);
-		if(dataSize!=NULL) *dataSize=0;
-		return NULL;
-	}
-	if(dataSize!=NULL) *dataSize=len;
-	LOG_DEBUG("getTTFData for table "<<tableName<<", dataSize="<<len);
-	swapBuffer((WORD*)res,len>>1);
-	return res;
-}
-
-//This class contains glyphIndex to wchar_t mapping. See [cmap], subheading "Format 4: Segment mapping to delta values"
-class GlyphTranslator {
-	private:
-	volatile long _refCount;
-	map<int,wchar_t> _glyphs;
-
-	public:
-
-	long incRef() {
-		return InterlockedIncrement(&_refCount);
-	}
-
-	long decRef() {
-		long refCount=InterlockedDecrement(&_refCount);
-		if(refCount==0) {
-			delete this;
-		}
-		nhAssert(refCount>=0);
-		return refCount;
-	}
-
-	GlyphTranslator(HDC hdc) : _glyphs(), _refCount(0) {
-		incRef();
-		LOG_DEBUG("Creating instance at "<<this);
-		DWORD cmapLen;
-		PBYTE p=getTTFData(hdc,"cmap",&cmapLen);
-		if(p==NULL) return;
-		CmapHeader* header=(CmapHeader*)p;
-		EncodingRecord* encodings=(EncodingRecord*)(p+sizeof(CmapHeader));
-		DWORD off=0;
-		LOG_DEBUG("Number of encodings: "<<header->numTables);
-		for(int i=0; i<header->numTables; i++) {
-			EncodingRecord e=encodings[i];
-			if(e.platformID==3 && e.encodingID==1) {
-				off=SWAPLONG(e.offset);
-				LOG_DEBUG("Unicode mapping found at offset "<<off);
-				break;
-			}
-		}
-		if(off==0 || off>cmapLen) {
-			LOG_DEBUG("Offset seems to be out of range ("<<off<<")");
-			free(p);
-			return;
-		}
-		CmapFmt4Header* fmt4=(CmapFmt4Header*)(p+off);
-		if(fmt4->format!=4) {
-			free(p);
-			LOG_DEBUG("No format4 table found, found format "<<fmt4->format);
-			return;
-		}
-		LOG_DEBUG("segCountX2: "<<fmt4->segCountX2<<", format: "<<fmt4->format<<", length: "<<fmt4->length);
-		WORD segCount=fmt4->segCountX2>>1;
-		PBYTE tmpP=p;
-		p+=(off+sizeof(CmapFmt4Header));
-		WORD* endCode=(WORD*)p;
-		WORD* startCode=endCode+segCount+1; //+1 for reservedPad
-		SHORT* idDelta=(SHORT*)startCode+segCount;
-		WORD* idRangeOffset=(WORD*)idDelta+segCount;
-		WORD* glyphIndexArray=idRangeOffset+segCount;
-		p=tmpP;
-		LOG_DEBUG("Mapping glyphs...");
-		for(int i=0; i<segCount; i++) {
-			SHORT delta=idDelta[i];
-			WORD offset=idRangeOffset[i];
-			for(int code=startCode[i]; code<=endCode[i]; code++) {
-				WORD glyphIndex;
-				if(offset!=0) {
-					glyphIndex=*(offset/2+(code-startCode[i])+&idRangeOffset[i]);
-					if(glyphIndex!=0) glyphIndex+=delta;
-				}
-				else glyphIndex=code+delta;
-				_glyphs.insert(make_pair(glyphIndex,(wchar_t)code));
-				LOG_DEBUG("Mapped "<<glyphIndex<<" to "<<(wchar_t)code);
-			}
-		}
-		LOG_DEBUG(_glyphs.size()<<" glyphs were mapped");
-		free(p);
-	}
-
-	~GlyphTranslator() {
-		LOG_DEBUG("Deleting instance at "<<this);
-	}
-
-	bool hasMapping() { return !_glyphs.empty(); }
-
-	bool translateGlyphs(const wchar_t* lpString, int cbCount, wstring& newString) {
-		if(!hasMapping()) return false;
-		wchar_t* newStr=(wchar_t*)calloc(cbCount,sizeof(wchar_t));
-		if(newStr==NULL) return false;
-		for(int i=0; i<cbCount; i++) {
-			map<int,wchar_t>::iterator wchr=_glyphs.find((int)lpString[i]);
-			if(wchr==_glyphs.end()) newStr[i]=' ';
-			else newStr[i]=wchr->second;
-		}
-		newString=wstring(newStr,cbCount);
-		free(newStr);
-		LOG_DEBUG("Translated glyphs: "<<newString);
-		return true;
-	}
-};
-
-class GlyphTranslatorCache : protected LockableObject {
-	private:
-
-	map<int,GlyphTranslator*> _glyphTranslatorsByFontChecksum;
-
-	public:
-
-	GlyphTranslatorCache() : _glyphTranslatorsByFontChecksum(), LockableObject() {}
-
-	GlyphTranslator* fetchGlyphTranslator(HDC hdc) {
-		FontHeader* fh=(FontHeader*)getTTFData(hdc,"head",NULL);
-		if(!fh) return NULL;
-		GlyphTranslator* gt=NULL;
-		acquire();
-		map<int,GlyphTranslator*>::iterator i=_glyphTranslatorsByFontChecksum.find(fh->checksumAdjustment);
-		if(i!=_glyphTranslatorsByFontChecksum.end()) {
-			gt=i->second;
-		} else {
-			gt=new GlyphTranslator(hdc);
-			_glyphTranslatorsByFontChecksum.insert(make_pair(fh->checksumAdjustment,gt));
-		}
-		if(gt) gt->incRef();
-		release();
-		free(fh);
-		return gt;
-	}
-
-	void cleanup() {
-		acquire();
-		map<int,GlyphTranslator*>::iterator i=_glyphTranslatorsByFontChecksum.begin();
-		while(i!=_glyphTranslatorsByFontChecksum.end()) {
-			i->second->decRef();
-			_glyphTranslatorsByFontChecksum.erase(i++);
-		}    
-		release();
-	}
-};
-
-GlyphTranslatorCache glyphTranslatorCache;
-
-/**
- * Given a displayModel, this function clears a rectangle, and inserts a chunk, for the given text, using the given offsets and rectangle etc.
- * This function is used by many of the hook functions.
- * @param model a pointer to a displayModel
- * @param hdc a handle to the device context that was used to write the text originally.
- * @param x the x coordinate (in device units) where the text should start from (depending on textAlign flags, this could be the left, center, or right of the text).
- * @param y the y coordinate (in device units) where the text should start from (depending on textAlign flags, this could be the top, or bottom of the text).
- * @param lprc a pointer to the rectangle that should be cleared. If lprc is NULL, or ETO_OPAQUE is not in fuOptions, then only the rectangle bounding the text will be cleared.
- * @param fuOptions flags accepted by GDI32's ExtTextOut.
- * @param textAlign possible flags returned by GDI32's GetTextAlign.
- * @param lpString the string of unicode text you wish to record.
- * @param codePage not used in the unicode version
- * @param lpdx an optional array of x (or x and y paires if ETO_PDY is set) that describes where the next character starts relative to the origin of the current character. 
- * @param cbCount the length of the string in characters.
- * @param resultTextSize an optional pointer to a SIZE structure that will contain the size of the text.
- * @param direction >0 for left to right, <0 for right to left, 0 for neutral or unknown. Text must still be passed in in visual order.
-  */
-void ExtTextOutHelper(displayModel_t* model, HDC hdc, int x, int y, const RECT* lprc,UINT fuOptions,UINT textAlign, BOOL stripHotkeyIndicator, const wchar_t* lpString, const int codePage, const int* lpdx, int cbCount, LPSIZE resultTextSize, int direction) {
-	RECT clearRect={0,0,0,0};
-	//If a rectangle was provided, convert it to screen coordinates
-	if(lprc) {
-		clearRect=*lprc;
-		dcPointsToScreenPoints(hdc,(LPPOINT)&clearRect,2,false);
-		//Also if opaquing is requested, clear this rectangle in the given display model
-		if(fuOptions&ETO_OPAQUE) model->clearRectangle(clearRect);
-	}
-	//If there is no string given, then we don't need to go further
-	if(!lpString||cbCount<=0) return;
-	wstring newText=L"";
-	bool fromGlyphs=false;
-	if(fuOptions&ETO_GLYPH_INDEX) {
-		GlyphTranslator* gt=glyphTranslatorCache.fetchGlyphTranslator(hdc);
-		if(gt) {
-			fromGlyphs=gt->translateGlyphs(lpString,cbCount,newText);
-			gt->decRef();
-		}
-		if(!fromGlyphs) return;
-	}
-	SIZE _textSize;
-	if(!resultTextSize) resultTextSize=&_textSize;
-	if(resultTextSize) {
-		resultTextSize->cx=0;
-		resultTextSize->cy=0;
-	}
-	if(!fromGlyphs) newText=wstring(lpString,cbCount);
-	//Windows reports reading direction wrong for a run containing numbers within RTL runs.
-	//Therefore for this case let NVDA decide the direction
-	if(direction==-1) {
-		for(int i=0;i<cbCount;++i) {
-			wchar_t c=newText[i];
-			if((c>=L'0'&&c<=L'9')||(c>=L'\x0660'&&c<=L'\x0669')) {
-				direction=-2;
-				break;
-			}
-		}
-	}
-	//Search for and remove the first & symbol if we have been requested to stip hotkey indicator.
-	if(stripHotkeyIndicator) {
-		size_t pos=newText.find(L'&');
-		if(pos!=wstring::npos) {
-			newText.erase(pos,1);
-			cbCount--;
-		}
-	}
-	//Fetch the text metrics for this font
-	TEXTMETRIC tm;
-	GetTextMetrics(hdc,&tm);
-	//Calculate character extents array 
-	POINT* characterExtents=(POINT*)calloc(cbCount,sizeof(POINT));
-	if(lpdx) {
-		long acX=0;
-		long acY=tm.tmHeight;
-		for(int i=0;i<cbCount;++i) {
-			characterExtents[i].x=(acX+=lpdx[(fuOptions&ETO_PDY)?(i*2):i]);
-			//if(fuOptions&ETO_PDY) characterExtents[i].y=(acY+=lpdx[(i*2)+1]);
-		}
-		resultTextSize->cx=acX;
-		resultTextSize->cy=acY;
-	} else {
-		long* characterExtentsX=(long*)calloc(cbCount,sizeof(long));
-		if(fromGlyphs) {
-			GetTextExtentExPointI(hdc,(LPWORD)lpString,cbCount,0,NULL,(LPINT)characterExtentsX,resultTextSize);
-		} else {
-			GetTextExtentExPoint(hdc,newText.c_str(),cbCount,0,NULL,(LPINT)characterExtentsX,resultTextSize);
-		}
-		for(int i=0;i<cbCount;++i) {
-			characterExtents[i].x=characterExtentsX[i];
-			characterExtents[i].y=tm.tmHeight;
-		}
-		free(characterExtentsX);
-	}
-	//Convert the character extents from logical to physical points, but keep them relative
-	dcPointsToScreenPoints(hdc,characterExtents,cbCount,true);
-	//are we writing a transparent background?
-	if(tm.tmCharSet!=SYMBOL_CHARSET&&!(fuOptions&ETO_OPAQUE)&&(GetBkMode(hdc)==TRANSPARENT)) {
-		//Find out if the text we're writing is just whitespace
-		BOOL whitespace=TRUE;
-		for(wstring::iterator i=newText.begin();i!=newText.end()&&(whitespace=iswspace(*i));++i);
-		if(whitespace) {
-			free(characterExtents);
-			return;
-		}
-	}
-	int textLeft=x;
-	int textTop=y;
-	//X and Y are not always the left and top of the text.
-	//So correct them by taking textAlignment in to account
-	UINT hTextAlign=textAlign&(TA_LEFT|TA_RIGHT|TA_CENTER);
-	if(hTextAlign==TA_CENTER) {
-		LOG_DEBUG(L"TA_CENTER set");
-		textLeft-=(resultTextSize->cx/2);
-	} else if(hTextAlign==TA_RIGHT) {
-		LOG_DEBUG(L"TA_RIGHT set");
-		textLeft-=resultTextSize->cx;
-	}
-	UINT vTextAlign=textAlign&(TA_TOP|TA_BOTTOM|TA_BASELINE);
-	if(vTextAlign==TA_BOTTOM) {
-		LOG_DEBUG(L"TA_BOTTOM set");
-		textTop-=resultTextSize->cy;
-	} else if(vTextAlign==TA_BASELINE) {
-		LOG_DEBUG(L"TA_BASELINE set");
-		textTop-=tm.tmAscent;
-	}
-	LOG_DEBUG(L"using offset of "<<textLeft<<L","<<textTop);
-	RECT textRect={textLeft,textTop,textLeft+resultTextSize->cx,textTop+resultTextSize->cy};
-	//We must store chunks using device coordinates, not logical coordinates, as its possible for the DC's viewport to move or resize.
-	//For example, in Windows 7, menu items are always drawn at the same DC coordinates, but the DC is moved downward each time.
-	POINT baselinePoint={textRect.left,textRect.top+tm.tmAscent};
-	dcPointsToScreenPoints(hdc,&baselinePoint,1,false);
-	dcPointsToScreenPoints(hdc,(LPPOINT)&textRect,2,false);
-	//Calculate the real physical baselineFromTop
-	//Clear a space for the text in the model, though take clipping in to account
-	RECT tempRect;
-	if(lprc&&(fuOptions&ETO_CLIPPED)&&IntersectRect(&tempRect,&textRect,&clearRect)) {
-		model->clearRectangle(tempRect,TRUE);
-	} else {
-		model->clearRectangle(textRect,TRUE);
-	}
-	//Make sure this is text, and that its not using the symbol charset (e.g. the tick for a checkbox)
-	//Before recording the text.
-	if(cbCount>0&&tm.tmCharSet!=SYMBOL_CHARSET) {
-		displayModelFormatInfo_t formatInfo;
-		LOGFONT logFont;
-		HGDIOBJ fontObj=GetCurrentObject(hdc,OBJ_FONT);
-		GetObject(fontObj,sizeof(LOGFONT),&logFont);
-		wcsncpy(formatInfo.fontName,logFont.lfFaceName,32);
-		if(logFont.lfHeight!=0) {
-			formatInfo.fontSize=(abs(logFont.lfHeight)*72)/GetDeviceCaps(hdc,LOGPIXELSY);
-		} else {
-			formatInfo.fontSize=0;
-		}
-		formatInfo.bold=(logFont.lfWeight>=700)?true:false;
-		formatInfo.italic=logFont.lfItalic?true:false;
-		formatInfo.underline=logFont.lfUnderline?true:false;
-		formatInfo.color=GetTextColor(hdc);
-		formatInfo.backgroundColor=GetBkColor(hdc);
-		model->insertChunk(textRect,baselinePoint.y,newText,characterExtents,formatInfo,direction,(fuOptions&ETO_CLIPPED)?&clearRect:NULL);
-		TextInsertionTracker::reportTextInsertion();
-		HWND hwnd=WindowFromDC(hdc);
-		if(hwnd) queueTextChangeNotify(hwnd,textRect);
-	}
-	free(characterExtents);
-}
-
-/**
- * an overload of ExtTextOutHelper to work with ansi strings.
- * @param lpString the string of ansi text you wish to record.
- * @param codePage the code page used for the string which will be converted to unicode
-  */
-void ExtTextOutHelper(displayModel_t* model, HDC hdc, int x, int y, const RECT* lprc,UINT fuOptions,UINT textAlign, BOOL stripHotkeyIndicator, const char* lpString, const int codePage, const int* lpdx, int cbCount, LPSIZE resultTextSize, int direction) {
-	int newCount=0;
-	wchar_t* newString=NULL;
-	if(lpString&&cbCount) {
-		newCount=MultiByteToWideChar(codePage,0,lpString,cbCount,NULL,0);
-		if(newCount>0) {
-			newString=(wchar_t*)calloc(newCount+1,sizeof(wchar_t));
-			MultiByteToWideChar(codePage,0,lpString,cbCount,newString,newCount);
-		}
-	}
-	ExtTextOutHelper(model,hdc,x,y,lprc,fuOptions,textAlign,stripHotkeyIndicator,newString,codePage,lpdx,newCount,resultTextSize,direction);
-	if(newString) free(newString);
-}
-
-//TextOut hook class template
-//Handles char or wchar_t
-template<typename charType> class hookClass_TextOut {
-	public:
-	typedef int(WINAPI *funcType)(HDC,int,int, const charType*,int);
-	static funcType realFunction;
-	static int  WINAPI fakeFunction(HDC hdc, int x, int y, const charType* lpString, int cbCount);
-};
-
-template<typename charType> typename hookClass_TextOut<charType>::funcType hookClass_TextOut<charType>::realFunction=NULL;
-
-template<typename charType> int  WINAPI hookClass_TextOut<charType>::fakeFunction(HDC hdc, int x, int y, const charType* lpString, int cbCount) {
-	UINT textAlign=GetTextAlign(hdc);
-	POINT pos={x,y};
-	if(textAlign&TA_UPDATECP) GetCurrentPositionEx(hdc,&pos);
-<<<<<<< HEAD
-=======
-	COLORREF prevColor = CLR_INVALID;
-	if (GetBkMode(hdc) == TRANSPARENT) {
-		prevColor = GetPixel(hdc, x, y);
-	}
->>>>>>> 124334c7
-	//Call the real function
-	BOOL res;
-	{
-		TextInsertionTracker tracker; 
-		res=realFunction(hdc,x,y,lpString,cbCount);
-		if(tracker.hasTrackedTextInsertion()) return res;
-	}
-	//If the real function did not work, or the arguments are not sane, then stop here
-	if(res==0||!lpString||cbCount<=0) return res;
-	displayModel_t* model=acquireDisplayModel(hdc);
-	//If we can't get a display model then stop here.
-	if(!model) return res;
-	//Calculate the size of the text
-	ExtTextOutHelper(model,hdc,pos.x,pos.y,NULL,0,textAlign,FALSE,lpString,CP_THREAD_ACP,NULL,cbCount,NULL,false);
-	model->release();
-	return res;
-}
-
-//PolyTextOut hook class template
-
-template<typename WA_POLYTEXT> class hookClass_PolyTextOut {
-	public:
-	typedef BOOL(WINAPI *funcType)(HDC,const WA_POLYTEXT*,int);
-	static funcType realFunction;
-	static BOOL WINAPI fakeFunction(HDC hdc,const WA_POLYTEXT* pptxt,int cStrings);
-};
-
-template<typename WA_POLYTEXT> typename hookClass_PolyTextOut<WA_POLYTEXT>::funcType hookClass_PolyTextOut<WA_POLYTEXT>::realFunction=NULL;
-
-template<typename WA_POLYTEXT> BOOL WINAPI hookClass_PolyTextOut<WA_POLYTEXT>::fakeFunction(HDC hdc,const WA_POLYTEXT* pptxt,int cStrings) {
-	//Collect text alignment and possibly current position
-	UINT textAlign=GetTextAlign(hdc);
-	POINT curPos;
-	if(textAlign&TA_UPDATECP) {
-		GetCurrentPositionEx(hdc,&curPos);
-	}
-	//Call the real function
-	BOOL res;
-	{
-		TextInsertionTracker tracker;
-		res=realFunction(hdc,pptxt,cStrings);
-		if(tracker.hasTrackedTextInsertion()) return res;
-	}
-	//If the draw did not work, or there are no strings, then  stop here
-	if(res==0||cStrings==0||!pptxt) return res;
-	//Get or create a display model for this DC. If we can't get one then stop here
-	displayModel_t* model=acquireDisplayModel(hdc);
-	if(!model) return res;
-	SIZE curTextSize;
-	//For each of the strings, record the text
-	for(int i=0;i<cStrings;++i) {
-		const WA_POLYTEXT* curPptxt=&pptxt[i];
-		RECT curClearRect={curPptxt->rcl.left,curPptxt->rcl.top,curPptxt->rcl.right,curPptxt->rcl.bottom};
-		//Only use the given x and y if DC's current position should not be used
-		if(!(textAlign&TA_UPDATECP)) {
-			curPos.x=curPptxt->x;
-			curPos.y=curPptxt->y;
-		}
-		//record the text
-		ExtTextOutHelper(model,hdc,curPos.x,curPos.y,&curClearRect,curPptxt->uiFlags,textAlign,FALSE,curPptxt->lpstr,CP_THREAD_ACP,curPptxt->pdx,curPptxt->n,&curTextSize,false);
-		//If the DC's current position should be used,  move our idea of it by the size of the text just recorded
-		if(textAlign&TA_UPDATECP) {
-			curPos.x+=curTextSize.cx;
-			curPos.y+=curTextSize.cy;
-		} 
-	}
-	//Release model and return
-	model->release();
-	return res;
-}
-
-//FillRect hook function
-typedef int(WINAPI *FillRect_funcType)(HDC,const RECT*,HBRUSH);
-FillRect_funcType real_FillRect=NULL;
-int WINAPI fake_FillRect(HDC hdc, const RECT* lprc, HBRUSH hBrush) {
-	//Call the real FillRectangle
-	int res=real_FillRect(hdc,lprc,hBrush);
-	//IfThe fill was successull we can go on.
-	if(res==0||lprc==NULL) return res;
-	//Try and get a displayModel for this DC, and if we can, then record the original text for these glyphs
-	displayModel_t* model=acquireDisplayModel(hdc,TRUE);
-	if(!model) return res;
-	RECT rect=*lprc;
-	dcPointsToScreenPoints(hdc,(LPPOINT)&rect,2,false);
-	model->clearRectangle(rect);
-	model->release();
-	return res;
-}
-
-//DrawFocusRect hook function
-typedef BOOL(WINAPI *DrawFocusRect_funcType)(HDC,const RECT*);
-DrawFocusRect_funcType real_DrawFocusRect=NULL;
-BOOL WINAPI fake_DrawFocusRect(HDC hdc, const RECT* lprc) {
-	//Call the real DrawFocusRect
-	BOOL res=real_DrawFocusRect(hdc,lprc);
-	//If the draw was successfull we can go on.
-	if(!res||!lprc) return res;
-	displayModel_t* model=acquireDisplayModel(hdc,TRUE);
-	if(!model) return res;
-	RECT oldFocusRect;
-	bool hadFocusRect=model->getFocusRect(&oldFocusRect);
-	RECT focusRect=*lprc;
-	dcPointsToScreenPoints(hdc,(LPPOINT)&focusRect,2,false);
-	POINT pt={(focusRect.left+focusRect.right)/2,(focusRect.top+focusRect.bottom)/2};
-	/*
-	if(!hwnd) {
-		// Not drawing directly to a window, so try and guess it by the coordinates
-		hwnd=WindowFromPoint(pt);
-		DWORD windowProcessID=0;
-		DWORD curProcessID=GetCurrentProcessId();
-		RECT windowRect;
-		while(hwnd) {
-			GetWindowRect(hwnd,&windowRect);
-			GetWindowThreadProcessId(hwnd,&windowProcessID);
-			if(windowProcessID==curProcessID&&windowRect.left<=focusRect.left&&windowRect.top<=focusRect.top&&windowRect.right>=focusRect.right&&windowRect.bottom>=focusRect.bottom) {
-				break;
-			}
-			hwnd=GetAncestor(hwnd,GA_PARENT);
-		}
-	}
-	*/
-	if(hadFocusRect&&EqualRect(&oldFocusRect,&focusRect)) {
-		model->setFocusRect(NULL);
-	} else {
-		model->setFocusRect(&focusRect);
-		if(model->hwnd) nvdaControllerInternal_drawFocusRectNotify(HandleToUlong(model->hwnd),focusRect.left,focusRect.top,focusRect.right,focusRect.bottom);
-	}
-	model->release();
-	return res;
-}
-
-//PatBlt hook function
-typedef BOOL(WINAPI *PatBlt_funcType)(HDC,int,int,int,int,DWORD);
-PatBlt_funcType real_PatBlt=NULL;
-BOOL WINAPI fake_PatBlt(HDC hdc, int nxLeft, int nxTop, int nWidth, int nHeight, DWORD dwRop) {
-	//Call the real PatBlt
-	BOOL res=real_PatBlt(hdc,nxLeft,nxTop,nWidth,nHeight,dwRop);
-	//IfPatBlt was successfull we can go on
-	if(res==0) return res;
-	//Try and get a displayModel for this DC, and if we can, then record the original text for these glyphs
-	displayModel_t* model=acquireDisplayModel(hdc,TRUE);
-	if(!model) return res;
-	RECT rect={nxLeft,nxTop,nxLeft+nWidth,nxTop+nHeight};
-	dcPointsToScreenPoints(hdc,(LPPOINT)&rect,2,false);
-	model->clearRectangle(rect);
-	model->release();
-	return res;
-}
-
-//BeginPaint hook function
-typedef HDC(WINAPI *BeginPaint_funcType)(HWND,LPPAINTSTRUCT);
-BeginPaint_funcType real_BeginPaint=NULL;
-HDC WINAPI fake_BeginPaint(HWND hwnd, LPPAINTSTRUCT lpPaint) {
-	//Call the real BeginPaint
-	HDC res=real_BeginPaint(hwnd,lpPaint);
-	//If beginPaint was successfull we can go on
-	if(res==0||!hwnd) return res;
-	//Try and get a displayModel for this DC, and if we can, then record the original text for these glyphs
-	displayModel_t* model=acquireDisplayModel(lpPaint->hdc,TRUE);
-	if(!model) return res;
-	RECT rect=lpPaint->rcPaint;
-	ClientToScreen(hwnd,(LPPOINT)&rect);
-	ClientToScreen(hwnd,((LPPOINT)&rect)+1);
-	model->clearRectangle(rect);
-	model->release();
-	return res;
-}
-
-//ExtTextOut hook class template
-//Handles char or wchar_t
-template<typename charType> class hookClass_ExtTextOut {
-	public:
-	typedef BOOL(__stdcall *funcType)(HDC,int,int,UINT,const RECT*,const charType*,UINT,const INT*);
-	static funcType realFunction;
-	static BOOL __stdcall fakeFunction(HDC hdc, int x, int y, UINT fuOptions, const RECT* lprc, const charType* lpString, UINT cbCount, const INT* lpDx);
-};
-
-template<typename charType> typename hookClass_ExtTextOut<charType>::funcType hookClass_ExtTextOut<charType>::realFunction=NULL;
-
-template<typename charType> BOOL __stdcall hookClass_ExtTextOut<charType>::fakeFunction(HDC hdc, int x, int y, UINT fuOptions, const RECT* lprc, const charType* lpString, UINT cbCount, const INT* lpDx) {
-	UINT textAlign=GetTextAlign(hdc);
-	POINT pos={x,y};
-	if(textAlign&TA_UPDATECP) GetCurrentPositionEx(hdc,&pos);
-<<<<<<< HEAD
-=======
-	COLORREF prevColor = CLR_INVALID;
-	if (GetBkMode(hdc) == TRANSPARENT) {
-		prevColor = GetPixel(hdc, x, y);
-	}
->>>>>>> 124334c7
-	//Call the real function
-	BOOL res;
-	{
-		TextInsertionTracker tracker;
-		res=realFunction(hdc,x,y,fuOptions,lprc,lpString,cbCount,lpDx);
-		if(tracker.hasTrackedTextInsertion()) return res;
-	}
-	//If the real function did not work, or the arguments are not sane, or only glyphs were provided, then stop here. 
-	if(res==0) return res;
-	//try to get or create a displayModel for this device context
-	displayModel_t* model=acquireDisplayModel(hdc);
-	//If we can't get a display model then stop here
-	if(!model) return res;
-	//Find out if this is rtl
-	SCRIPT_ANALYSIS* psa=(SCRIPT_ANALYSIS*)TlsGetValue(tls_index_curScriptTextOutScriptAnalysis);
-	//Record the text in the displayModel
-	int direction=0;
-	if(psa) {
-		direction=(psa->fRTL)?-1:1;
-	}
-	ExtTextOutHelper(model,hdc,pos.x,pos.y,lprc,fuOptions,textAlign,FALSE,lpString,CP_THREAD_ACP,lpDx,cbCount,NULL,direction);
-	//Release the displayModel and return
-	model->release();
-	return res;
-}
-
-//CreateCompatibleDC hook function
-//Hooked so we know when a memory DC is created, as its possible that its contents may at some point be bit blitted back to a window DC (double buffering).
-typedef HDC(WINAPI *CreateCompatibleDC_funcType)(HDC);
-CreateCompatibleDC_funcType real_CreateCompatibleDC=NULL;
-HDC WINAPI fake_CreateCompatibleDC(HDC hdc) {
-	//Call the real CreateCompatibleDC
-	HDC newHdc=real_CreateCompatibleDC(hdc);
-	//If the creation was successful, and the DC that was used in the creation process is a window DC, 
-	//we should create a displayModel for this DC so that text writes can be tracked in case  its ever bit blitted to a window DC. 
-	//We also need to acquire access to the model maps while we do this
-	if(!newHdc) return NULL;
-	displayModel_t* model=new displayModel_t();
-	displayModelsByMemoryDC.acquire();
-	displayModelsByMemoryDC.insert(make_pair(newHdc,model));
-	displayModelsByMemoryDC.release();
-	return newHdc;
-}
-
-//SelectObject hook function
-//If a bitmap is being selected, then  we fully clear the display model for this DC if it exists.
-typedef HGDIOBJ(WINAPI *SelectObject_funcType)(HDC,HGDIOBJ);
-SelectObject_funcType real_SelectObject=NULL;
-HGDIOBJ WINAPI fake_SelectObject(HDC hdc, HGDIOBJ hGdiObj) {
-	//Call the real SelectObject
-	HGDIOBJ res=real_SelectObject(hdc,hGdiObj);
-	//If The select was successfull, and the object is a bitmap,  we can go on.
-	if(res==0||hGdiObj==NULL||GetObjectType(hGdiObj)!=OBJ_BITMAP) return res;
-	//Try and get a displayModel for this DC
-	displayModel_t* model=acquireDisplayModel(hdc,TRUE);
-	if(!model) return res;
-	model->clearAll();
-	model->release();
-	return res;
-}
-
-//DeleteDC hook function
-//Hooked so we can get rid of any memory DC no longer needed by the application.
-typedef BOOL(WINAPI *DeleteDC_funcType)(HDC);
-DeleteDC_funcType real_DeleteDC=NULL;
-BOOL WINAPI fake_DeleteDC(HDC hdc) {
-	//Call the real DeleteDC
-	BOOL res=real_DeleteDC(hdc);
-	if(res==0) return res;
-	//If the DC was successfully deleted, we should remove  the displayModel we have for it, if it exists.
-	displayModelsByMemoryDC.acquire();
-	displayModelsMap_t<HDC>::iterator i=displayModelsByMemoryDC.find(hdc);
-	if(i!=displayModelsByMemoryDC.end()) {
-		i->second->requestDelete();
-		displayModelsByMemoryDC.erase(i);
-	}
-	displayModelsByMemoryDC.release();
-	return res;
-}
-
-void StretchBlt_helper(HDC hdcDest, int nXDest, int nYDest, int nWidthDest, int nHeightDest, HDC hdcSrc, int nXSrc, int nYSrc, int nWidthSrc, int nHeightSrc, DWORD dwRop) {
-	dwRop=dwRop&0x00ffffff;
-	bool useSource=(dwRop==MERGECOPY||dwRop==MERGEPAINT||dwRop==NOTSRCCOPY||dwRop==NOTSRCERASE||dwRop==PATPAINT||dwRop==SRCAND||dwRop==SRCCOPY||dwRop==SRCERASE||dwRop==SRCINVERT||dwRop==SRCPAINT);
-	bool destInvertBefore=dwRop==SRCERASE;
-	bool destInvertAfter=(dwRop==DSTINVERT||dwRop==NOTSRCERASE);
-	bool sourceInvert=(dwRop==MERGEPAINT||dwRop==NOTSRCCOPY||dwRop==PATPAINT);
-	bool opaqueSource=(dwRop==MERGECOPY||dwRop==NOTSRCCOPY||dwRop==SRCCOPY);
-	bool clearDest=(dwRop==BLACKNESS||dwRop==WHITENESS||dwRop==PATCOPY);
-	//If there is no source dc given, the destination dc should be used as the source
-	if(hdcSrc==NULL) hdcSrc=hdcDest;
-	//Try getting a display model for the source DC if one is needed.
-	displayModel_t* srcModel=NULL;
-	if(useSource) {
-		srcModel=acquireDisplayModel(hdcSrc,TRUE);
-	}
-	//Get or create a display model from the destination DC
-	//Don't create one if there is no source model (i.e. dest model will be used as source model)
-	displayModel_t* destModel=acquireDisplayModel(hdcDest,srcModel==NULL);
-	if(!destModel) {
-		if(srcModel) srcModel->release();
-		return;
-	}
-	RECT srcRect={nXSrc,nYSrc,nXSrc+nWidthSrc,nYSrc+nHeightSrc};
-	//we record chunks using device coordinates -- DCs can move/resize
-	dcPointsToScreenPoints(hdcSrc,(LPPOINT)&srcRect,2,false);
-	RECT destRect={nXDest,nYDest,nXDest+nWidthDest,nYDest+nHeightDest};
-	//we record chunks using device coordinates -- DCs can move/resize
-	dcPointsToScreenPoints(hdcDest,(LPPOINT)&destRect,2,false);
-	if(destInvertBefore) {
-		destModel->copyRectangle(destRect,TRUE,TRUE,TRUE,destRect,NULL,NULL);
-	}
-	if(srcModel) {
-		//Copy the requested rectangle from the source model in to the destination model, at the given coordinates.
-		srcModel->copyRectangle(srcRect,FALSE,opaqueSource,sourceInvert,destRect,NULL,destModel);
-		HWND hwnd=WindowFromDC(hdcDest);
-		if(hwnd) queueTextChangeNotify(hwnd,destRect);
-	}
-	if(destInvertAfter) {
-		destModel->copyRectangle(destRect,TRUE,TRUE,TRUE,destRect,NULL,NULL);
-	}
-	if(clearDest) {
-		destModel->clearRectangle(destRect);
-	}
-	//release models and return
-	if(srcModel) srcModel->release();
-	destModel->release();
-	return;
-}
-
-//BitBlt hook function
-//Hooked so we can tell when content from one DC is being copied (bit blitted) to another (most likely from a memory DC to a window DC). 
-typedef BOOL(WINAPI *BitBlt_funcType)(HDC,int,int,int,int,HDC,int,int,DWORD);
-BitBlt_funcType real_BitBlt=NULL;
-BOOL WINAPI fake_BitBlt(HDC hdcDest, int nXDest, int nYDest, int nWidth, int nHeight, HDC hdcSrc, int nXSrc, int nYSrc, DWORD dwRop) {
-	//Call the real BitBlt
-	BOOL res=real_BitBlt(hdcDest,nXDest,nYDest,nWidth,nHeight,hdcSrc,nXSrc,nYSrc,dwRop);
-	//If bit blit didn't work, or its not a simple copy, we don't want to know about it
-	if(!res) return res;
-	StretchBlt_helper(hdcDest, nXDest, nYDest, nWidth, nHeight, hdcSrc, nXSrc, nYSrc, nWidth, nHeight, dwRop);
-	return res;
-}
-
-//StretchBlt hook function
-typedef BOOL(WINAPI *StretchBlt_funcType)(HDC,int,int,int,int,HDC,int,int,int,int,DWORD);
-StretchBlt_funcType real_StretchBlt=NULL;
-BOOL WINAPI fake_StretchBlt(HDC hdcDest, int nXDest, int nYDest, int nWidthDest, int nHeightDest, HDC hdcSrc, int nXSrc, int nYSrc, int nWidthSrc, int nHeightSrc, DWORD dwRop) {
-	//Call the real StretchBlt
-	BOOL res=real_StretchBlt(hdcDest,nXDest,nYDest,nWidthDest,nHeightDest,hdcSrc,nXSrc,nYSrc,nWidthSrc,nHeightSrc,dwRop);
-	if(!res) return res;
-	//#2989: KMPlayer uses stretchBlt with SRCCOPY  to place a graphic over the top of its menu items replacing the real text.
-	//Therefore at the moment don't allow stretchBlt SRCCOPY to clear previous text -- change it to SRCAND if blitting directly to a menu window
-	HWND hwnd=NULL;
-	wchar_t className[7]; 
-	if(hdcDest&&dwRop==SRCCOPY&&(hwnd=WindowFromDC(hdcDest))&&GetClassName(hwnd,className,ARRAYSIZE(className))>0&&wcscmp(className,L"#32768")==0) {
-		dwRop=SRCAND;
-	}
-	StretchBlt_helper(hdcDest, nXDest, nYDest, nWidthDest, nHeightDest, hdcSrc, nXSrc, nYSrc, nWidthSrc, nHeightSrc, dwRop);
-	return res;
-}
-
-//GdiTransparentBlt hook function
-typedef BOOL(WINAPI *GdiTransparentBlt_funcType)(HDC,int,int,int,int,HDC,int,int,int,int,UINT);
-GdiTransparentBlt_funcType real_GdiTransparentBlt=NULL;
-BOOL WINAPI fake_GdiTransparentBlt(HDC hdcDest, int nXDest, int nYDest, int nWidthDest, int nHeightDest, HDC hdcSrc, int nXSrc, int nYSrc, int nWidthSrc, int nHeightSrc, UINT crTransparent) {
-	//Call the real StretchBlt
-	BOOL res=real_GdiTransparentBlt(hdcDest,nXDest,nYDest,nWidthDest,nHeightDest,hdcSrc,nXSrc,nYSrc,nWidthSrc,nHeightSrc,crTransparent);
-	if(!res) return res;
-	StretchBlt_helper(hdcDest, nXDest, nYDest, nWidthDest, nHeightDest, hdcSrc, nXSrc, nYSrc, nWidthSrc, nHeightSrc, SRCPAINT);
-	return res;
-}
-
-//Converts a GDI font charset identifier to a Windows codePage identifier
-inline int charSetToCodePage(int charset) {
-	//Mappings from http://support.microsoft.com/kb/165478
-	switch(charset) {
-		case DEFAULT_CHARSET:
-		return CP_ACP;
-		case SYMBOL_CHARSET:
-		return CP_SYMBOL;
-		case MAC_CHARSET:
-		return CP_MACCP;
-		case OEM_CHARSET:
-		return CP_OEMCP;
-		case ANSI_CHARSET:
-		return 1252;
-		case RUSSIAN_CHARSET:
-		return 1251;
-		case EASTEUROPE_CHARSET:
-		return 1250;
-	case GREEK_CHARSET:
-		return 1253;
-		case TURKISH_CHARSET:
-		return 1254;
-		case BALTIC_CHARSET:
-		return 1257;
-		case HEBREW_CHARSET:
-		return 1255;
-		case ARABIC_CHARSET:
-		return 1256;
-		case SHIFTJIS_CHARSET:
-		return 932;
-		case HANGEUL_CHARSET:
-		return 949;
-		case CHINESEBIG5_CHARSET:
-		return 950;
-		default:
-		LOG_ERROR(L"Unknown charset "<<charset);
-	}
-	return -1;
-}
-
-typedef struct {
-	HDC hdc;
-	const void* pString;
-	int cString;
-	int iCharset;
-	DWORD dwFlags;
-} ScriptStringAnalyseArgs_t;
-
-typedef map<SCRIPT_STRING_ANALYSIS,ScriptStringAnalyseArgs_t> ScriptStringAnalyseArgsByAnalysis_t;
-ScriptStringAnalyseArgsByAnalysis_t ScriptStringAnalyseArgsByAnalysis;
-CRITICAL_SECTION criticalSection_ScriptStringAnalyseArgsByAnalysis;
-BOOL allow_ScriptStringAnalyseArgsByAnalysis=FALSE;
-
-//ScriptStringAnalyse hook function
-//Hooked so we can detect when a character string is being converted in to glyphs.
-//Much of Windows (from 2000 onwards) now passes text through uniscribe (this and other Script functions).
-typedef HRESULT(WINAPI *ScriptStringAnalyse_funcType)(HDC,const void*,int,int,int,DWORD,int,SCRIPT_CONTROL*,SCRIPT_STATE*,const int*,SCRIPT_TABDEF*,const BYTE*,SCRIPT_STRING_ANALYSIS*);
-ScriptStringAnalyse_funcType real_ScriptStringAnalyse=NULL;
-HRESULT WINAPI fake_ScriptStringAnalyse(HDC hdc,const void* pString, int cString, int cGlyphs, int iCharset, DWORD dwFlags, int iRectWidth, SCRIPT_CONTROL* psControl, SCRIPT_STATE* psState, const int* piDx, SCRIPT_TABDEF* pTabdef, const BYTE* pbInClass, SCRIPT_STRING_ANALYSIS* pssa) {
-	//Call the real ScriptStringAnalyse
-	HRESULT res=real_ScriptStringAnalyse(hdc,pString,cString,cGlyphs,iCharset,dwFlags,iRectWidth,psControl,psState,piDx,pTabdef,pbInClass,pssa);
-	//We only want to go on if  there's safe arguments
-	//We also need to acquire access to our scriptString analysis map
-	if(res!=S_OK||!pString||cString<=0||!pssa||!allow_ScriptStringAnalyseArgsByAnalysis) return res;
-	EnterCriticalSection(&criticalSection_ScriptStringAnalyseArgsByAnalysis);
-	if(!allow_ScriptStringAnalyseArgsByAnalysis) {
-		LeaveCriticalSection(&criticalSection_ScriptStringAnalyseArgsByAnalysis);
-		return res;
-	}
-	//Record information such as the origianl string and a way we can identify it later.
-	ScriptStringAnalyseArgs_t args={hdc,pString,cString,iCharset,dwFlags};
-	ScriptStringAnalyseArgsByAnalysis[*pssa]=args;
-	LeaveCriticalSection(&criticalSection_ScriptStringAnalyseArgsByAnalysis);
-	return res;
-}
-
-//ScriptStringFree hook function
-//Hooked so we can get rid of any references to information collected via the ScriptStringAnalyse hook function
-typedef HRESULT(WINAPI *ScriptStringFree_funcType)(SCRIPT_STRING_ANALYSIS*);
-ScriptStringFree_funcType real_ScriptStringFree=NULL;
-HRESULT WINAPI fake_ScriptStringFree(SCRIPT_STRING_ANALYSIS* pssa) {
-	//Call the real ScriptStringFree
-	HRESULT res=real_ScriptStringFree(pssa);
-	//If it worked, and arguments seem sane, we go on.
-	//We also need to acquire access to our scriptString analysis map
-	if(res!=S_OK||!pssa||!allow_ScriptStringAnalyseArgsByAnalysis) return res;
-	EnterCriticalSection(&criticalSection_ScriptStringAnalyseArgsByAnalysis);
-	if(!allow_ScriptStringAnalyseArgsByAnalysis) {
-		LeaveCriticalSection(&criticalSection_ScriptStringAnalyseArgsByAnalysis);
-		return res;
-	}
-	//Get rid of unneeded info
-	ScriptStringAnalyseArgsByAnalysis.erase(*pssa);
-	LeaveCriticalSection(&criticalSection_ScriptStringAnalyseArgsByAnalysis);
-	return res; 
-}
-
-//ScriptStringOut hook function
-//Hooked so we can detect when glyphs previously converted with ScriptStringAnalyse are being outputted.
-typedef HRESULT(WINAPI *ScriptStringOut_funcType)(SCRIPT_STRING_ANALYSIS,int,int,UINT,const RECT*,int,int,BOOL);
-ScriptStringOut_funcType real_ScriptStringOut=NULL;
-HRESULT WINAPI fake_ScriptStringOut(SCRIPT_STRING_ANALYSIS ssa,int iX,int iY,UINT uOptions,const RECT *prc,int iMinSel,int iMaxSel,BOOL fDisabled) {
-	//Call the real ScriptStringOut
-	HRESULT res;
-	{
-		TextInsertionTracker tracker;
-		res=real_ScriptStringOut(ssa,iX,iY,uOptions,prc,iMinSel,iMaxSel,fDisabled);
-		if(tracker.hasTrackedTextInsertion()) return res;
-	}
-	//If ScriptStringOut was successful we can go on
-	//We also need to acquire access to our Script analysis map
-	if(res!=S_OK||!ssa||!allow_ScriptStringAnalyseArgsByAnalysis) return res;
-	EnterCriticalSection(&criticalSection_ScriptStringAnalyseArgsByAnalysis);
-	if(!allow_ScriptStringAnalyseArgsByAnalysis) {
-		LeaveCriticalSection(&criticalSection_ScriptStringAnalyseArgsByAnalysis);
-		return res;
-	}
-	//Find out if we know about these glyphs
-	ScriptStringAnalyseArgsByAnalysis_t::iterator i=ScriptStringAnalyseArgsByAnalysis.find(ssa);
-	if(i==ScriptStringAnalyseArgsByAnalysis.end()) {
-		LeaveCriticalSection(&criticalSection_ScriptStringAnalyseArgsByAnalysis);
-		return res;
-	} 
-	//Try and get/create a displayModel for this DC, and if we can, then record the origianl text for these glyphs
-		displayModel_t* model=acquireDisplayModel(i->second.hdc);
-	if(!model) {
-		LeaveCriticalSection(&criticalSection_ScriptStringAnalyseArgsByAnalysis);
-		return res;
-	}
-	BOOL stripHotkeyIndicator=(i->second.dwFlags&SSA_HIDEHOTKEY||i->second.dwFlags&SSA_HOTKEY);
-	//The next two extTextOutHelper calls must keep their direction argument as 1. 
-	//This is because ScriptStringAnalyze gave us a string in logical order and therefore we need to make sure that NVDA does not try to detect and possibly reverse.
-	if(i->second.iCharset==-1) { //Unicode
-		ExtTextOutHelper(model,i->second.hdc,iX,iY,prc,uOptions,GetTextAlign(i->second.hdc),stripHotkeyIndicator,(wchar_t*)(i->second.pString),CP_THREAD_ACP,NULL,i->second.cString,NULL,1);
-	} else { // character set
-		int codePage=charSetToCodePage(i->second.iCharset);
-		ExtTextOutHelper(model,i->second.hdc,iX,iY,prc,uOptions,GetTextAlign(i->second.hdc),stripHotkeyIndicator,(char*)(i->second.pString),codePage,NULL,i->second.cString,NULL,1);
-	}
-	model->release();
-	LeaveCriticalSection(&criticalSection_ScriptStringAnalyseArgsByAnalysis);
-	return res;
-}
-
-//ScriptTextOut
-//Hooked so we can look at the current SCRIPT_ANALYSIS structure being used within an inner call to ExtTextOut
-typedef HRESULT(WINAPI *ScriptTextOut_funcType)(const HDC,SCRIPT_CACHE*,int,int,UINT,const RECT*,const SCRIPT_ANALYSIS*,const WCHAR*,int,const WORD*,int,const int*,const int*,const GOFFSET*);
-ScriptTextOut_funcType real_ScriptTextOut=NULL;
-HRESULT WINAPI fake_ScriptTextOut(const HDC hdc, SCRIPT_CACHE* psc, int x, int y, UINT fuOptions, const RECT* lprc, const SCRIPT_ANALYSIS* psa, const WCHAR* pwcReserved, int iReserved, const WORD* pwGlyphs, int cGlyphs, const int* piAdvanced, const int* piJustify, const GOFFSET* pGoffset) {
-	TlsSetValue(tls_index_curScriptTextOutScriptAnalysis,(LPVOID)psa);
-	HRESULT res=real_ScriptTextOut(hdc, psc, x, y, fuOptions, lprc, psa, pwcReserved, iReserved, pwGlyphs, cGlyphs, piAdvanced, piJustify, pGoffset);
-	TlsSetValue(tls_index_curScriptTextOutScriptAnalysis,NULL);
-	return res;
-}
-
-//ScrollWindow hook function
-typedef BOOL(WINAPI *ScrollWindow_funcType)(HWND,int,int,const RECT*, const RECT*);
-ScrollWindow_funcType real_ScrollWindow=NULL;
-BOOL WINAPI fake_ScrollWindow(HWND hwnd, int XAmount, int YAmount, const RECT* lpRect, const RECT* lpClipRect) {
-	BOOL res=real_ScrollWindow(hwnd,XAmount,YAmount,lpRect,lpClipRect);
-	if(!res) return res;
-	displayModel_t* model=NULL;
-	displayModelsByWindow.acquire();
-	displayModelsMap_t<HWND>::iterator i=displayModelsByWindow.find(hwnd);
-	if(i!=displayModelsByWindow.end()) {
-		model=i->second;
-		model->acquire();
-	}
-	displayModelsByWindow.release();
-	if(!model) return res;
-	RECT clientRect;
-	GetClientRect(hwnd,&clientRect);
-	RECT realScrollRect=lpRect?*lpRect:clientRect;
-	ClientToScreen(hwnd,(LPPOINT)&realScrollRect);
-	ClientToScreen(hwnd,((LPPOINT)&realScrollRect)+1);
-	RECT realClipRect=lpClipRect?*lpClipRect:clientRect;
-	ClientToScreen(hwnd,(LPPOINT)&realClipRect);
-	ClientToScreen(hwnd,((LPPOINT)&realClipRect)+1);
-	RECT destRect={realScrollRect.left+XAmount,realScrollRect.top+YAmount,realScrollRect.right+XAmount,realScrollRect.bottom+YAmount};
-	model->copyRectangle(realScrollRect,TRUE,TRUE,false,destRect,&realClipRect,NULL);
-	model->release();
-	return res;
-}
- 
-//ScrollWindowEx hook function
-typedef BOOL(WINAPI *ScrollWindowEx_funcType)(HWND,int,int,const RECT*, const RECT*, HRGN, LPRECT,UINT);
-ScrollWindowEx_funcType real_ScrollWindowEx=NULL;
-BOOL WINAPI fake_ScrollWindowEx(HWND hwnd, int dx, int dy, const RECT* prcScroll, const RECT* prcClip, HRGN hrgnUpdate, LPRECT prcUpdate, UINT flags) {
-	BOOL res=real_ScrollWindowEx(hwnd,dx,dy,prcScroll,prcClip,hrgnUpdate,prcUpdate,flags);
-	if(!res) return res;
-	displayModel_t* model=NULL;
-	displayModelsByWindow.acquire();
-	displayModelsMap_t<HWND>::iterator i=displayModelsByWindow.find(hwnd);
-	if(i!=displayModelsByWindow.end()) {
-		model=i->second;
-		model->acquire();
-	}
-	displayModelsByWindow.release();
-	if(!model) return res;
-	RECT clientRect;
-	GetClientRect(hwnd,&clientRect);
-	RECT realScrollRect=prcScroll?*prcScroll:clientRect;
-	ClientToScreen(hwnd,(LPPOINT)&realScrollRect);
-	ClientToScreen(hwnd,((LPPOINT)&realScrollRect)+1);
-	RECT realClipRect=prcClip?*prcClip:clientRect;
-	ClientToScreen(hwnd,(LPPOINT)&realClipRect);
-	ClientToScreen(hwnd,((LPPOINT)&realClipRect)+1);
-	RECT destRect={realScrollRect.left+dx,realScrollRect.top+dy,realScrollRect.right+dx,realScrollRect.bottom+dy};
-	model->copyRectangle(realScrollRect,TRUE,TRUE,false,destRect,&realClipRect,NULL);
-	model->release();
-	return res;
-}
-
-//DestroyWindow hook function
-//Hooked so that we can get rid of  displayModels for windows that are being destroied.
-typedef BOOL(WINAPI *DestroyWindow_funcType)(HWND);
-DestroyWindow_funcType real_DestroyWindow=NULL;
-BOOL WINAPI fake_DestroyWindow(HWND hwnd) {
-	//Call the real DestroyWindow
-	BOOL res=real_DestroyWindow(hwnd);
-	if(res==0) return res;
-	//If successful, acquire access to the display model maps and remove the displayModel for this window if it exists.
-	displayModelsByWindow.acquire();
-	displayModelsMap_t<HWND>::iterator i=displayModelsByWindow.find(hwnd);
-	if(i!=displayModelsByWindow.end()) {
-		i->second->requestDelete();
-		displayModelsByWindow.erase(i);
-	}
-	displayModelsByWindow.release();
-	return res;
-}
-
-void gdiHooks_inProcess_initialize() {
-	tls_index_textInsertionsCount=TlsAlloc();
-	tls_index_curScriptTextOutScriptAnalysis=TlsAlloc();
-	//Initialize the timer for text change notifications
-	textChangeNotifyTimerID=SetTimer(NULL,NULL,50,textChangeNotifyTimerProc);
-	nhAssert(textChangeNotifyTimerID);
-	//Initialize critical sections and access variables for various maps
-	InitializeCriticalSection(&criticalSection_ScriptStringAnalyseArgsByAnalysis);
-	allow_ScriptStringAnalyseArgsByAnalysis=TRUE;
-	//Hook needed functions
-	hookClass_TextOut<char>::realFunction=apiHook_hookFunction_safe("GDI32.dll",TextOutA,hookClass_TextOut<char>::fakeFunction);
-	hookClass_TextOut<wchar_t>::realFunction=apiHook_hookFunction_safe("GDI32.dll",TextOutW,hookClass_TextOut<wchar_t>::fakeFunction);
-	hookClass_PolyTextOut<POLYTEXTA>::realFunction=apiHook_hookFunction_safe("GDI32.dll",PolyTextOutA,hookClass_PolyTextOut<POLYTEXTA>::fakeFunction);
-	hookClass_PolyTextOut<POLYTEXTW>::realFunction=apiHook_hookFunction_safe("GDI32.dll",PolyTextOutW,hookClass_PolyTextOut<POLYTEXTW>::fakeFunction);
-	hookClass_ExtTextOut<char>::realFunction=apiHook_hookFunction_safe("GDI32.dll",ExtTextOutA,hookClass_ExtTextOut<char>::fakeFunction);
-	hookClass_ExtTextOut<wchar_t>::realFunction=apiHook_hookFunction_safe("GDI32.dll",ExtTextOutW,hookClass_ExtTextOut<wchar_t>::fakeFunction);
-	real_CreateCompatibleDC=apiHook_hookFunction_safe("GDI32.dll",CreateCompatibleDC,fake_CreateCompatibleDC);
-	real_SelectObject=apiHook_hookFunction_safe("GDI32.dll",SelectObject,fake_SelectObject);
-	real_DeleteDC=apiHook_hookFunction_safe("GDI32.dll",DeleteDC,fake_DeleteDC);
-	real_FillRect=apiHook_hookFunction_safe("USER32.dll",FillRect,fake_FillRect);
-	real_DrawFocusRect=apiHook_hookFunction_safe("USER32.dll",DrawFocusRect,fake_DrawFocusRect);
-	real_BeginPaint=apiHook_hookFunction_safe("USER32.dll",BeginPaint,fake_BeginPaint);
-	real_BitBlt=apiHook_hookFunction_safe("GDI32.dll",BitBlt,fake_BitBlt);
-	real_StretchBlt=apiHook_hookFunction_safe("GDI32.dll",StretchBlt,fake_StretchBlt);
-	real_GdiTransparentBlt=apiHook_hookFunction_safe("GDI32.dll",GdiTransparentBlt,fake_GdiTransparentBlt);
-	real_PatBlt=apiHook_hookFunction_safe("GDI32.dll",PatBlt,fake_PatBlt);
-	real_ScrollWindow=apiHook_hookFunction_safe("USER32.dll",ScrollWindow,fake_ScrollWindow);
-	real_ScrollWindowEx=apiHook_hookFunction_safe("USER32.dll",ScrollWindowEx,fake_ScrollWindowEx);
-	real_DestroyWindow=apiHook_hookFunction_safe("USER32.dll",DestroyWindow,fake_DestroyWindow);
-	real_ScriptStringAnalyse=apiHook_hookFunction_safe("USP10.dll",ScriptStringAnalyse,fake_ScriptStringAnalyse);
-	real_ScriptStringFree=apiHook_hookFunction_safe("USP10.dll",ScriptStringFree,fake_ScriptStringFree);
-	real_ScriptStringOut=apiHook_hookFunction_safe("USP10.dll",ScriptStringOut,fake_ScriptStringOut);
-	real_ScriptTextOut=apiHook_hookFunction_safe("USP10.dll",ScriptTextOut,fake_ScriptTextOut);
-}
-
-void gdiHooks_inProcess_terminate() {
-	//Kill the text change notification timer
-	KillTimer(0,textChangeNotifyTimerID);
-	//Cleanup glyph mapping.
-	glyphTranslatorCache.cleanup();
-	//Acquire access to the maps and clean them up
-	displayModelsByWindow.acquire();
-	displayModelsMap_t<HWND>::iterator i=displayModelsByWindow.begin();
-	while(i!=displayModelsByWindow.end()) {
-		i->second->requestDelete();
-		displayModelsByWindow.erase(i++);
-	}  
-	displayModelsByWindow.release();
-	displayModelsByMemoryDC.acquire();
-	displayModelsMap_t<HDC>::iterator j=displayModelsByMemoryDC.begin();
-	while(j!=displayModelsByMemoryDC.end()) {
-		j->second->requestDelete();
-		displayModelsByMemoryDC.erase(j++);
-	}  
-	displayModelsByMemoryDC.release();
-	EnterCriticalSection(&criticalSection_ScriptStringAnalyseArgsByAnalysis);
-	allow_ScriptStringAnalyseArgsByAnalysis=FALSE;
-	ScriptStringAnalyseArgsByAnalysis.clear();
-	LeaveCriticalSection(&criticalSection_ScriptStringAnalyseArgsByAnalysis);
-	TlsFree(tls_index_textInsertionsCount);
-	TlsFree(tls_index_curScriptTextOutScriptAnalysis);
-}
+/*
+This file is a part of the NVDA project.
+URL: http://www.nvda-project.org/
+Copyright 2006-2010 NVDA contributers.
+    This program is free software: you can redistribute it and/or modify
+    it under the terms of the GNU General Public License version 2.0, as published by
+    the Free Software Foundation.
+    This program is distributed in the hope that it will be useful,
+    but WITHOUT ANY WARRANTY; without even the implied warranty of
+    MERCHANTABILITY or FITNESS FOR A PARTICULAR PURPOSE.
+This license can be found at:
+http://www.gnu.org/licenses/old-licenses/gpl-2.0.html
+*/
+
+#include <map>
+#include <set>
+#include <list>
+#include <windows.h>
+#include <usp10.h>
+#include "nvdaHelperRemote.h"
+#include "dllmain.h"
+#include "apiHook.h"
+#include "displayModel.h"
+#include <common/log.h>
+#include "nvdaControllerInternal.h"
+#include <common/lock.h>
+#include "gdiHooks.h"
+
+using namespace std;
+
+size_t WA_strlen(const char* str) {
+	return strlen(str);
+}
+
+size_t WA_strlen(const wchar_t* str) {
+	return wcslen(str);
+}
+
+char* WA_strncpy(char* dest, const char* source, size_t size) {
+	return strncpy(dest,source,size);
+}
+
+wchar_t* WA_strncpy(wchar_t* dest, const wchar_t* source, size_t size) {
+	return wcsncpy(dest,source,size);
+}
+
+map<HWND,int> windowsForTextChangeNotifications;
+map<HWND,RECT> textChangeNotifications;
+UINT_PTR textChangeNotifyTimerID=0;
+DWORD tls_index_textInsertionsCount=TLS_OUT_OF_INDEXES;
+DWORD tls_index_curScriptTextOutScriptAnalysis=TLS_OUT_OF_INDEXES;
+
+class TextInsertionTracker {
+	private:
+	INT_PTR _initialRefCount;
+	bool _wasFirst;
+	public:
+	TextInsertionTracker(): _initialRefCount(0), _wasFirst(false)  {
+		_initialRefCount=(INT_PTR)TlsGetValue(tls_index_textInsertionsCount);
+		if(_initialRefCount==0) {
+			_initialRefCount=1;
+			TlsSetValue(tls_index_textInsertionsCount,(LPVOID)_initialRefCount);
+			_wasFirst=true;
+		} else {
+			_wasFirst=false;
+		}
+	}
+	~TextInsertionTracker() {
+		if(_wasFirst) TlsSetValue(tls_index_textInsertionsCount,(LPVOID)0);
+	}
+	static void reportTextInsertion() {
+		INT_PTR newRefCount=(INT_PTR)TlsGetValue(tls_index_textInsertionsCount);
+		if(newRefCount>0) TlsSetValue(tls_index_textInsertionsCount,(LPVOID)(newRefCount+1));
+	}
+	bool hasTrackedTextInsertion() {
+		INT_PTR newRefCount=(INT_PTR)TlsGetValue(tls_index_textInsertionsCount);
+		return newRefCount>_initialRefCount;
+	}
+};
+
+void CALLBACK textChangeNotifyTimerProc(HWND hwnd, UINT msg, UINT_PTR timerID, DWORD time) {
+	map<HWND,RECT> tempMap;
+	textChangeNotifications.swap(tempMap);
+	for(map<HWND,RECT>::iterator i=tempMap.begin();i!=tempMap.end();++i) {
+		nvdaControllerInternal_displayModelTextChangeNotify(HandleToUlong(i->first),i->second.left,i->second.top,i->second.right,i->second.bottom);
+	}
+}
+
+void queueTextChangeNotify(HWND hwnd, RECT& rc) {
+	//If this window is not supposed to fire text change notifications then do nothing.
+	map<HWND,int>::iterator i=windowsForTextChangeNotifications.find(hwnd);
+	if(i==windowsForTextChangeNotifications.end()||i->second<1) return;
+	map<HWND,RECT>::iterator n=textChangeNotifications.find(hwnd);
+	if(n==textChangeNotifications.end()) {
+		// There isn't a notification yet for this window.
+		textChangeNotifications.insert(make_pair(hwnd,rc));
+	} else {
+		// There is already a notification for this window,
+		// so expand its rectangle to encompass this new rectangle.
+		n->second.left=min(n->second.left,rc.left);
+		n->second.top=min(n->second.top,rc.top);
+		n->second.right=max(n->second.right,rc.right);
+		n->second.bottom=max(n->second.bottom,rc.bottom);
+	}
+}
+
+displayModelsMap_t<HDC> displayModelsByMemoryDC;
+displayModelsMap_t<HWND> displayModelsByWindow;
+
+/**
+ * Fetches and or creates a new displayModel for the window of the given device context.
+ * If this function returns a displayModel, you must call release on it when you no longer need it. 
+ * @param hdc a handle of the device context who's window the displayModel is for.
+ * @param noCreate If true a display model will not be created if it does not exist. 
+ * @return a pointer to the  new/existing displayModel, NULL if gdiHooks is not initialized or has been terminated. 
+ */
+inline displayModel_t* acquireDisplayModel(HDC hdc, BOOL noCreate=FALSE) {
+	//If we are allowed, acquire use of the displayModel maps
+	displayModel_t* model=NULL;
+	//If the DC has a window, then either get an existing displayModel using the window, or create a new one and store it by its window.
+	//If  the DC does not have a window, try and get the displayModel from our existing Memory DC displayModels. 
+	HWND hwnd=WindowFromDC(hdc);
+	LOG_DEBUG(L"window from DC is "<<hwnd);
+	if(hwnd) {
+		displayModelsByWindow.acquire();
+		displayModelsMap_t<HWND>::iterator i=displayModelsByWindow.find(hwnd);
+		if(i!=displayModelsByWindow.end()) {
+			model=i->second;
+		} else if(!noCreate) {
+			model=new displayModel_t(hwnd);
+			displayModelsByWindow.insert(make_pair(hwnd,model));
+		}
+		if(model) model->acquire();
+		displayModelsByWindow.release();
+	} else {
+		displayModelsByMemoryDC.acquire();
+		displayModelsMap_t<HDC>::iterator i=displayModelsByMemoryDC.find(hdc);
+		if(i!=displayModelsByMemoryDC.end()) {
+			model=i->second;
+		}
+		if(model) model->acquire();
+		displayModelsByMemoryDC.release();
+	}
+	return model;
+}
+
+/**
+ * converts given points from dc coordinates to screen coordinates. 
+ * @param hdc a handle to a device context
+ * @param points a pointer to the points you wish to convert.
+ * @param count the number of points you want to convert.
+ */
+void dcPointsToScreenPoints(HDC hdc, POINT* points, int count,bool relative) {
+	//Convert to logical points to device points 
+	//Includes origins and scaling for window and viewport, and also world transformation 
+	LPtoDP(hdc,points,count);
+	if(relative) {
+		//Do what we did with the points, but with 0,0, and then subtract that from all points
+		POINT origPoint={0,0};
+		LPtoDP(hdc,&origPoint,1);
+		for(int i=0;i<count;++i) {
+			points[i].x-=origPoint.x;
+			points[i].y-=origPoint.y;
+		}
+	} else { //absolute
+		//LptoDp does not take the final DC origin in to account, so plus that to all points here to make them completely screen absolute
+		POINT dcOrgPoint;
+		GetDCOrgEx(hdc,&dcOrgPoint);
+		for(int i=0;i<count;++i) {
+			points[i].x+=dcOrgPoint.x;
+			points[i].y+=dcOrgPoint.y;
+		}
+	}
+}
+
+//see SynPdf at http://synopse.info
+//Converts word array to little endian.
+void swapBuffer(WORD* array, int length) {
+	for(int i=0; i<length; i++) array[i]=SWAPWORD(array[i]);
+}
+
+//Retrieves table data from font selected in DC using GetFontData [SynPdf]
+PBYTE getTTFData(HDC hdc, char* tableName, LPDWORD dataSize) {
+	PBYTE res=NULL;
+	DWORD len=GetFontData(hdc,*((LPDWORD)tableName),0,NULL,0);
+	if(len==GDI_ERROR) {
+		LOG_DEBUG("getTTFData for table "<<tableName<<" result GDI_ERROR");
+		if(dataSize!=NULL) *dataSize=0;
+		return NULL;
+	}
+	res=(PBYTE)calloc(len,sizeof(BYTE));
+	if(GetFontData(hdc,*((LPDWORD)tableName),0,res,len)==GDI_ERROR) {
+		//Probably could not happen
+		LOG_DEBUG("getTTFData for table "<<tableName<<", dataSize="<<len<<" result GDI_ERROR");
+		free(res);
+		if(dataSize!=NULL) *dataSize=0;
+		return NULL;
+	}
+	if(dataSize!=NULL) *dataSize=len;
+	LOG_DEBUG("getTTFData for table "<<tableName<<", dataSize="<<len);
+	swapBuffer((WORD*)res,len>>1);
+	return res;
+}
+
+//This class contains glyphIndex to wchar_t mapping. See [cmap], subheading "Format 4: Segment mapping to delta values"
+class GlyphTranslator {
+	private:
+	volatile long _refCount;
+	map<int,wchar_t> _glyphs;
+
+	public:
+
+	long incRef() {
+		return InterlockedIncrement(&_refCount);
+	}
+
+	long decRef() {
+		long refCount=InterlockedDecrement(&_refCount);
+		if(refCount==0) {
+			delete this;
+		}
+		nhAssert(refCount>=0);
+		return refCount;
+	}
+
+	GlyphTranslator(HDC hdc) : _glyphs(), _refCount(0) {
+		incRef();
+		LOG_DEBUG("Creating instance at "<<this);
+		DWORD cmapLen;
+		PBYTE p=getTTFData(hdc,"cmap",&cmapLen);
+		if(p==NULL) return;
+		CmapHeader* header=(CmapHeader*)p;
+		EncodingRecord* encodings=(EncodingRecord*)(p+sizeof(CmapHeader));
+		DWORD off=0;
+		LOG_DEBUG("Number of encodings: "<<header->numTables);
+		for(int i=0; i<header->numTables; i++) {
+			EncodingRecord e=encodings[i];
+			if(e.platformID==3 && e.encodingID==1) {
+				off=SWAPLONG(e.offset);
+				LOG_DEBUG("Unicode mapping found at offset "<<off);
+				break;
+			}
+		}
+		if(off==0 || off>cmapLen) {
+			LOG_DEBUG("Offset seems to be out of range ("<<off<<")");
+			free(p);
+			return;
+		}
+		CmapFmt4Header* fmt4=(CmapFmt4Header*)(p+off);
+		if(fmt4->format!=4) {
+			free(p);
+			LOG_DEBUG("No format4 table found, found format "<<fmt4->format);
+			return;
+		}
+		LOG_DEBUG("segCountX2: "<<fmt4->segCountX2<<", format: "<<fmt4->format<<", length: "<<fmt4->length);
+		WORD segCount=fmt4->segCountX2>>1;
+		PBYTE tmpP=p;
+		p+=(off+sizeof(CmapFmt4Header));
+		WORD* endCode=(WORD*)p;
+		WORD* startCode=endCode+segCount+1; //+1 for reservedPad
+		SHORT* idDelta=(SHORT*)startCode+segCount;
+		WORD* idRangeOffset=(WORD*)idDelta+segCount;
+		WORD* glyphIndexArray=idRangeOffset+segCount;
+		p=tmpP;
+		LOG_DEBUG("Mapping glyphs...");
+		for(int i=0; i<segCount; i++) {
+			SHORT delta=idDelta[i];
+			WORD offset=idRangeOffset[i];
+			for(int code=startCode[i]; code<=endCode[i]; code++) {
+				WORD glyphIndex;
+				if(offset!=0) {
+					glyphIndex=*(offset/2+(code-startCode[i])+&idRangeOffset[i]);
+					if(glyphIndex!=0) glyphIndex+=delta;
+				}
+				else glyphIndex=code+delta;
+				_glyphs.insert(make_pair(glyphIndex,(wchar_t)code));
+				LOG_DEBUG("Mapped "<<glyphIndex<<" to "<<(wchar_t)code);
+			}
+		}
+		LOG_DEBUG(_glyphs.size()<<" glyphs were mapped");
+		free(p);
+	}
+
+	~GlyphTranslator() {
+		LOG_DEBUG("Deleting instance at "<<this);
+	}
+
+	bool hasMapping() { return !_glyphs.empty(); }
+
+	bool translateGlyphs(const wchar_t* lpString, int cbCount, wstring& newString) {
+		if(!hasMapping()) return false;
+		wchar_t* newStr=(wchar_t*)calloc(cbCount,sizeof(wchar_t));
+		if(newStr==NULL) return false;
+		for(int i=0; i<cbCount; i++) {
+			map<int,wchar_t>::iterator wchr=_glyphs.find((int)lpString[i]);
+			if(wchr==_glyphs.end()) newStr[i]=' ';
+			else newStr[i]=wchr->second;
+		}
+		newString=wstring(newStr,cbCount);
+		free(newStr);
+		LOG_DEBUG("Translated glyphs: "<<newString);
+		return true;
+	}
+};
+
+class GlyphTranslatorCache : protected LockableObject {
+	private:
+
+	map<int,GlyphTranslator*> _glyphTranslatorsByFontChecksum;
+
+	public:
+
+	GlyphTranslatorCache() : _glyphTranslatorsByFontChecksum(), LockableObject() {}
+
+	GlyphTranslator* fetchGlyphTranslator(HDC hdc) {
+		FontHeader* fh=(FontHeader*)getTTFData(hdc,"head",NULL);
+		if(!fh) return NULL;
+		GlyphTranslator* gt=NULL;
+		acquire();
+		map<int,GlyphTranslator*>::iterator i=_glyphTranslatorsByFontChecksum.find(fh->checksumAdjustment);
+		if(i!=_glyphTranslatorsByFontChecksum.end()) {
+			gt=i->second;
+		} else {
+			gt=new GlyphTranslator(hdc);
+			_glyphTranslatorsByFontChecksum.insert(make_pair(fh->checksumAdjustment,gt));
+		}
+		if(gt) gt->incRef();
+		release();
+		free(fh);
+		return gt;
+	}
+
+	void cleanup() {
+		acquire();
+		map<int,GlyphTranslator*>::iterator i=_glyphTranslatorsByFontChecksum.begin();
+		while(i!=_glyphTranslatorsByFontChecksum.end()) {
+			i->second->decRef();
+			_glyphTranslatorsByFontChecksum.erase(i++);
+		}    
+		release();
+	}
+};
+
+GlyphTranslatorCache glyphTranslatorCache;
+
+/**
+ * Given a displayModel, this function clears a rectangle, and inserts a chunk, for the given text, using the given offsets and rectangle etc.
+ * This function is used by many of the hook functions.
+ * @param model a pointer to a displayModel
+ * @param hdc a handle to the device context that was used to write the text originally.
+ * @param x the x coordinate (in device units) where the text should start from (depending on textAlign flags, this could be the left, center, or right of the text).
+ * @param y the y coordinate (in device units) where the text should start from (depending on textAlign flags, this could be the top, or bottom of the text).
+ * @param lprc a pointer to the rectangle that should be cleared. If lprc is NULL, or ETO_OPAQUE is not in fuOptions, then only the rectangle bounding the text will be cleared.
+ * @param fuOptions flags accepted by GDI32's ExtTextOut.
+ * @param textAlign possible flags returned by GDI32's GetTextAlign.
+ * @param lpString the string of unicode text you wish to record.
+ * @param codePage not used in the unicode version
+ * @param lpdx an optional array of x (or x and y paires if ETO_PDY is set) that describes where the next character starts relative to the origin of the current character. 
+ * @param cbCount the length of the string in characters.
+ * @param resultTextSize an optional pointer to a SIZE structure that will contain the size of the text.
+ * @param direction >0 for left to right, <0 for right to left, 0 for neutral or unknown. Text must still be passed in in visual order.
+  */
+void ExtTextOutHelper(displayModel_t* model, HDC hdc, int x, int y, const RECT* lprc,UINT fuOptions,UINT textAlign, BOOL stripHotkeyIndicator, const wchar_t* lpString, const int codePage, const int* lpdx, int cbCount, LPSIZE resultTextSize, int direction) {
+	RECT clearRect={0,0,0,0};
+	//If a rectangle was provided, convert it to screen coordinates
+	if(lprc) {
+		clearRect=*lprc;
+		dcPointsToScreenPoints(hdc,(LPPOINT)&clearRect,2,false);
+		//Also if opaquing is requested, clear this rectangle in the given display model
+		if(fuOptions&ETO_OPAQUE) model->clearRectangle(clearRect);
+	}
+	//If there is no string given, then we don't need to go further
+	if(!lpString||cbCount<=0) return;
+	wstring newText=L"";
+	bool fromGlyphs=false;
+	if(fuOptions&ETO_GLYPH_INDEX) {
+		GlyphTranslator* gt=glyphTranslatorCache.fetchGlyphTranslator(hdc);
+		if(gt) {
+			fromGlyphs=gt->translateGlyphs(lpString,cbCount,newText);
+			gt->decRef();
+		}
+		if(!fromGlyphs) return;
+	}
+	SIZE _textSize;
+	if(!resultTextSize) resultTextSize=&_textSize;
+	if(resultTextSize) {
+		resultTextSize->cx=0;
+		resultTextSize->cy=0;
+	}
+	if(!fromGlyphs) newText=wstring(lpString,cbCount);
+	//Windows reports reading direction wrong for a run containing numbers within RTL runs.
+	//Therefore for this case let NVDA decide the direction
+	if(direction==-1) {
+		for(int i=0;i<cbCount;++i) {
+			wchar_t c=newText[i];
+			if((c>=L'0'&&c<=L'9')||(c>=L'\x0660'&&c<=L'\x0669')) {
+				direction=-2;
+				break;
+			}
+		}
+	}
+	//Search for and remove the first & symbol if we have been requested to stip hotkey indicator.
+	if(stripHotkeyIndicator) {
+		size_t pos=newText.find(L'&');
+		if(pos!=wstring::npos) {
+			newText.erase(pos,1);
+			cbCount--;
+		}
+	}
+	//Fetch the text metrics for this font
+	TEXTMETRIC tm;
+	GetTextMetrics(hdc,&tm);
+	//Calculate character extents array 
+	POINT* characterExtents=(POINT*)calloc(cbCount,sizeof(POINT));
+	if(lpdx) {
+		long acX=0;
+		long acY=tm.tmHeight;
+		for(int i=0;i<cbCount;++i) {
+			characterExtents[i].x=(acX+=lpdx[(fuOptions&ETO_PDY)?(i*2):i]);
+			//if(fuOptions&ETO_PDY) characterExtents[i].y=(acY+=lpdx[(i*2)+1]);
+		}
+		resultTextSize->cx=acX;
+		resultTextSize->cy=acY;
+	} else {
+		long* characterExtentsX=(long*)calloc(cbCount,sizeof(long));
+		if(fromGlyphs) {
+			GetTextExtentExPointI(hdc,(LPWORD)lpString,cbCount,0,NULL,(LPINT)characterExtentsX,resultTextSize);
+		} else {
+			GetTextExtentExPoint(hdc,newText.c_str(),cbCount,0,NULL,(LPINT)characterExtentsX,resultTextSize);
+		}
+		for(int i=0;i<cbCount;++i) {
+			characterExtents[i].x=characterExtentsX[i];
+			characterExtents[i].y=tm.tmHeight;
+		}
+		free(characterExtentsX);
+	}
+	//Convert the character extents from logical to physical points, but keep them relative
+	dcPointsToScreenPoints(hdc,characterExtents,cbCount,true);
+	//are we writing a transparent background?
+	if(tm.tmCharSet!=SYMBOL_CHARSET&&!(fuOptions&ETO_OPAQUE)&&(GetBkMode(hdc)==TRANSPARENT)) {
+		//Find out if the text we're writing is just whitespace
+		BOOL whitespace=TRUE;
+		for(wstring::iterator i=newText.begin();i!=newText.end()&&(whitespace=iswspace(*i));++i);
+		if(whitespace) {
+			free(characterExtents);
+			return;
+		}
+	}
+	int textLeft=x;
+	int textTop=y;
+	//X and Y are not always the left and top of the text.
+	//So correct them by taking textAlignment in to account
+	UINT hTextAlign=textAlign&(TA_LEFT|TA_RIGHT|TA_CENTER);
+	if(hTextAlign==TA_CENTER) {
+		LOG_DEBUG(L"TA_CENTER set");
+		textLeft-=(resultTextSize->cx/2);
+	} else if(hTextAlign==TA_RIGHT) {
+		LOG_DEBUG(L"TA_RIGHT set");
+		textLeft-=resultTextSize->cx;
+	}
+	UINT vTextAlign=textAlign&(TA_TOP|TA_BOTTOM|TA_BASELINE);
+	if(vTextAlign==TA_BOTTOM) {
+		LOG_DEBUG(L"TA_BOTTOM set");
+		textTop-=resultTextSize->cy;
+	} else if(vTextAlign==TA_BASELINE) {
+		LOG_DEBUG(L"TA_BASELINE set");
+		textTop-=tm.tmAscent;
+	}
+	LOG_DEBUG(L"using offset of "<<textLeft<<L","<<textTop);
+	RECT textRect={textLeft,textTop,textLeft+resultTextSize->cx,textTop+resultTextSize->cy};
+	//We must store chunks using device coordinates, not logical coordinates, as its possible for the DC's viewport to move or resize.
+	//For example, in Windows 7, menu items are always drawn at the same DC coordinates, but the DC is moved downward each time.
+	POINT baselinePoint={textRect.left,textRect.top+tm.tmAscent};
+	dcPointsToScreenPoints(hdc,&baselinePoint,1,false);
+	dcPointsToScreenPoints(hdc,(LPPOINT)&textRect,2,false);
+	//Calculate the real physical baselineFromTop
+	//Clear a space for the text in the model, though take clipping in to account
+	RECT tempRect;
+	if(lprc&&(fuOptions&ETO_CLIPPED)&&IntersectRect(&tempRect,&textRect,&clearRect)) {
+		model->clearRectangle(tempRect,TRUE);
+	} else {
+		model->clearRectangle(textRect,TRUE);
+	}
+	//Make sure this is text, and that its not using the symbol charset (e.g. the tick for a checkbox)
+	//Before recording the text.
+	if(cbCount>0&&tm.tmCharSet!=SYMBOL_CHARSET) {
+		displayModelFormatInfo_t formatInfo;
+		LOGFONT logFont;
+		HGDIOBJ fontObj=GetCurrentObject(hdc,OBJ_FONT);
+		GetObject(fontObj,sizeof(LOGFONT),&logFont);
+		wcsncpy(formatInfo.fontName,logFont.lfFaceName,32);
+		if(logFont.lfHeight!=0) {
+			formatInfo.fontSize=(abs(logFont.lfHeight)*72)/GetDeviceCaps(hdc,LOGPIXELSY);
+		} else {
+			formatInfo.fontSize=0;
+		}
+		formatInfo.bold=(logFont.lfWeight>=700)?true:false;
+		formatInfo.italic=logFont.lfItalic?true:false;
+		formatInfo.underline=logFont.lfUnderline?true:false;
+		formatInfo.color=GetTextColor(hdc);
+		formatInfo.backgroundColor=GetBkColor(hdc);
+		model->insertChunk(textRect,baselinePoint.y,newText,characterExtents,formatInfo,direction,(fuOptions&ETO_CLIPPED)?&clearRect:NULL);
+		TextInsertionTracker::reportTextInsertion();
+		HWND hwnd=WindowFromDC(hdc);
+		if(hwnd) queueTextChangeNotify(hwnd,textRect);
+	}
+	free(characterExtents);
+}
+
+/**
+ * an overload of ExtTextOutHelper to work with ansi strings.
+ * @param lpString the string of ansi text you wish to record.
+ * @param codePage the code page used for the string which will be converted to unicode
+  */
+void ExtTextOutHelper(displayModel_t* model, HDC hdc, int x, int y, const RECT* lprc,UINT fuOptions,UINT textAlign, BOOL stripHotkeyIndicator, const char* lpString, const int codePage, const int* lpdx, int cbCount, LPSIZE resultTextSize, int direction) {
+	int newCount=0;
+	wchar_t* newString=NULL;
+	if(lpString&&cbCount) {
+		newCount=MultiByteToWideChar(codePage,0,lpString,cbCount,NULL,0);
+		if(newCount>0) {
+			newString=(wchar_t*)calloc(newCount+1,sizeof(wchar_t));
+			MultiByteToWideChar(codePage,0,lpString,cbCount,newString,newCount);
+		}
+	}
+	ExtTextOutHelper(model,hdc,x,y,lprc,fuOptions,textAlign,stripHotkeyIndicator,newString,codePage,lpdx,newCount,resultTextSize,direction);
+	if(newString) free(newString);
+}
+
+//TextOut hook class template
+//Handles char or wchar_t
+template<typename charType> class hookClass_TextOut {
+	public:
+	typedef int(WINAPI *funcType)(HDC,int,int, const charType*,int);
+	static funcType realFunction;
+	static int  WINAPI fakeFunction(HDC hdc, int x, int y, const charType* lpString, int cbCount);
+};
+
+template<typename charType> typename hookClass_TextOut<charType>::funcType hookClass_TextOut<charType>::realFunction=NULL;
+
+template<typename charType> int  WINAPI hookClass_TextOut<charType>::fakeFunction(HDC hdc, int x, int y, const charType* lpString, int cbCount) {
+	UINT textAlign=GetTextAlign(hdc);
+	POINT pos={x,y};
+	if(textAlign&TA_UPDATECP) GetCurrentPositionEx(hdc,&pos);
+	COLORREF prevColor = CLR_INVALID;
+	if (GetBkMode(hdc) == TRANSPARENT) {
+		prevColor = GetPixel(hdc, x, y);
+	}
+	//Call the real function
+	BOOL res;
+	{
+		TextInsertionTracker tracker; 
+		res=realFunction(hdc,x,y,lpString,cbCount);
+		if(tracker.hasTrackedTextInsertion()) return res;
+	}
+	//If the real function did not work, or the arguments are not sane, then stop here
+	if(res==0||!lpString||cbCount<=0) return res;
+	displayModel_t* model=acquireDisplayModel(hdc);
+	//If we can't get a display model then stop here.
+	if(!model) return res;
+	//Calculate the size of the text
+	ExtTextOutHelper(model,hdc,pos.x,pos.y,NULL,0,textAlign,FALSE,lpString,CP_THREAD_ACP,NULL,cbCount,NULL,false);
+	model->release();
+	return res;
+}
+
+//PolyTextOut hook class template
+
+template<typename WA_POLYTEXT> class hookClass_PolyTextOut {
+	public:
+	typedef BOOL(WINAPI *funcType)(HDC,const WA_POLYTEXT*,int);
+	static funcType realFunction;
+	static BOOL WINAPI fakeFunction(HDC hdc,const WA_POLYTEXT* pptxt,int cStrings);
+};
+
+template<typename WA_POLYTEXT> typename hookClass_PolyTextOut<WA_POLYTEXT>::funcType hookClass_PolyTextOut<WA_POLYTEXT>::realFunction=NULL;
+
+template<typename WA_POLYTEXT> BOOL WINAPI hookClass_PolyTextOut<WA_POLYTEXT>::fakeFunction(HDC hdc,const WA_POLYTEXT* pptxt,int cStrings) {
+	//Collect text alignment and possibly current position
+	UINT textAlign=GetTextAlign(hdc);
+	POINT curPos;
+	if(textAlign&TA_UPDATECP) {
+		GetCurrentPositionEx(hdc,&curPos);
+	}
+	//Call the real function
+	BOOL res;
+	{
+		TextInsertionTracker tracker;
+		res=realFunction(hdc,pptxt,cStrings);
+		if(tracker.hasTrackedTextInsertion()) return res;
+	}
+	//If the draw did not work, or there are no strings, then  stop here
+	if(res==0||cStrings==0||!pptxt) return res;
+	//Get or create a display model for this DC. If we can't get one then stop here
+	displayModel_t* model=acquireDisplayModel(hdc);
+	if(!model) return res;
+	SIZE curTextSize;
+	//For each of the strings, record the text
+	for(int i=0;i<cStrings;++i) {
+		const WA_POLYTEXT* curPptxt=&pptxt[i];
+		RECT curClearRect={curPptxt->rcl.left,curPptxt->rcl.top,curPptxt->rcl.right,curPptxt->rcl.bottom};
+		//Only use the given x and y if DC's current position should not be used
+		if(!(textAlign&TA_UPDATECP)) {
+			curPos.x=curPptxt->x;
+			curPos.y=curPptxt->y;
+		}
+		//record the text
+		ExtTextOutHelper(model,hdc,curPos.x,curPos.y,&curClearRect,curPptxt->uiFlags,textAlign,FALSE,curPptxt->lpstr,CP_THREAD_ACP,curPptxt->pdx,curPptxt->n,&curTextSize,false);
+		//If the DC's current position should be used,  move our idea of it by the size of the text just recorded
+		if(textAlign&TA_UPDATECP) {
+			curPos.x+=curTextSize.cx;
+			curPos.y+=curTextSize.cy;
+		} 
+	}
+	//Release model and return
+	model->release();
+	return res;
+}
+
+//FillRect hook function
+typedef int(WINAPI *FillRect_funcType)(HDC,const RECT*,HBRUSH);
+FillRect_funcType real_FillRect=NULL;
+int WINAPI fake_FillRect(HDC hdc, const RECT* lprc, HBRUSH hBrush) {
+	//Call the real FillRectangle
+	int res=real_FillRect(hdc,lprc,hBrush);
+	//IfThe fill was successull we can go on.
+	if(res==0||lprc==NULL) return res;
+	//Try and get a displayModel for this DC, and if we can, then record the original text for these glyphs
+	displayModel_t* model=acquireDisplayModel(hdc,TRUE);
+	if(!model) return res;
+	RECT rect=*lprc;
+	dcPointsToScreenPoints(hdc,(LPPOINT)&rect,2,false);
+	model->clearRectangle(rect);
+	model->release();
+	return res;
+}
+
+//DrawFocusRect hook function
+typedef BOOL(WINAPI *DrawFocusRect_funcType)(HDC,const RECT*);
+DrawFocusRect_funcType real_DrawFocusRect=NULL;
+BOOL WINAPI fake_DrawFocusRect(HDC hdc, const RECT* lprc) {
+	//Call the real DrawFocusRect
+	BOOL res=real_DrawFocusRect(hdc,lprc);
+	//If the draw was successfull we can go on.
+	if(!res||!lprc) return res;
+	displayModel_t* model=acquireDisplayModel(hdc,TRUE);
+	if(!model) return res;
+	RECT oldFocusRect;
+	bool hadFocusRect=model->getFocusRect(&oldFocusRect);
+	RECT focusRect=*lprc;
+	dcPointsToScreenPoints(hdc,(LPPOINT)&focusRect,2,false);
+	POINT pt={(focusRect.left+focusRect.right)/2,(focusRect.top+focusRect.bottom)/2};
+	/*
+	if(!hwnd) {
+		// Not drawing directly to a window, so try and guess it by the coordinates
+		hwnd=WindowFromPoint(pt);
+		DWORD windowProcessID=0;
+		DWORD curProcessID=GetCurrentProcessId();
+		RECT windowRect;
+		while(hwnd) {
+			GetWindowRect(hwnd,&windowRect);
+			GetWindowThreadProcessId(hwnd,&windowProcessID);
+			if(windowProcessID==curProcessID&&windowRect.left<=focusRect.left&&windowRect.top<=focusRect.top&&windowRect.right>=focusRect.right&&windowRect.bottom>=focusRect.bottom) {
+				break;
+			}
+			hwnd=GetAncestor(hwnd,GA_PARENT);
+		}
+	}
+	*/
+	if(hadFocusRect&&EqualRect(&oldFocusRect,&focusRect)) {
+		model->setFocusRect(NULL);
+	} else {
+		model->setFocusRect(&focusRect);
+		if(model->hwnd) nvdaControllerInternal_drawFocusRectNotify(HandleToUlong(model->hwnd),focusRect.left,focusRect.top,focusRect.right,focusRect.bottom);
+	}
+	model->release();
+	return res;
+}
+
+//PatBlt hook function
+typedef BOOL(WINAPI *PatBlt_funcType)(HDC,int,int,int,int,DWORD);
+PatBlt_funcType real_PatBlt=NULL;
+BOOL WINAPI fake_PatBlt(HDC hdc, int nxLeft, int nxTop, int nWidth, int nHeight, DWORD dwRop) {
+	//Call the real PatBlt
+	BOOL res=real_PatBlt(hdc,nxLeft,nxTop,nWidth,nHeight,dwRop);
+	//IfPatBlt was successfull we can go on
+	if(res==0) return res;
+	//Try and get a displayModel for this DC, and if we can, then record the original text for these glyphs
+	displayModel_t* model=acquireDisplayModel(hdc,TRUE);
+	if(!model) return res;
+	RECT rect={nxLeft,nxTop,nxLeft+nWidth,nxTop+nHeight};
+	dcPointsToScreenPoints(hdc,(LPPOINT)&rect,2,false);
+	model->clearRectangle(rect);
+	model->release();
+	return res;
+}
+
+//BeginPaint hook function
+typedef HDC(WINAPI *BeginPaint_funcType)(HWND,LPPAINTSTRUCT);
+BeginPaint_funcType real_BeginPaint=NULL;
+HDC WINAPI fake_BeginPaint(HWND hwnd, LPPAINTSTRUCT lpPaint) {
+	//Call the real BeginPaint
+	HDC res=real_BeginPaint(hwnd,lpPaint);
+	//If beginPaint was successfull we can go on
+	if(res==0||!hwnd) return res;
+	//Try and get a displayModel for this DC, and if we can, then record the original text for these glyphs
+	displayModel_t* model=acquireDisplayModel(lpPaint->hdc,TRUE);
+	if(!model) return res;
+	RECT rect=lpPaint->rcPaint;
+	ClientToScreen(hwnd,(LPPOINT)&rect);
+	ClientToScreen(hwnd,((LPPOINT)&rect)+1);
+	model->clearRectangle(rect);
+	model->release();
+	return res;
+}
+
+//ExtTextOut hook class template
+//Handles char or wchar_t
+template<typename charType> class hookClass_ExtTextOut {
+	public:
+	typedef BOOL(__stdcall *funcType)(HDC,int,int,UINT,const RECT*,const charType*,UINT,const INT*);
+	static funcType realFunction;
+	static BOOL __stdcall fakeFunction(HDC hdc, int x, int y, UINT fuOptions, const RECT* lprc, const charType* lpString, UINT cbCount, const INT* lpDx);
+};
+
+template<typename charType> typename hookClass_ExtTextOut<charType>::funcType hookClass_ExtTextOut<charType>::realFunction=NULL;
+
+template<typename charType> BOOL __stdcall hookClass_ExtTextOut<charType>::fakeFunction(HDC hdc, int x, int y, UINT fuOptions, const RECT* lprc, const charType* lpString, UINT cbCount, const INT* lpDx) {
+	UINT textAlign=GetTextAlign(hdc);
+	POINT pos={x,y};
+	if(textAlign&TA_UPDATECP) GetCurrentPositionEx(hdc,&pos);
+	COLORREF prevColor = CLR_INVALID;
+	if (GetBkMode(hdc) == TRANSPARENT) {
+		prevColor = GetPixel(hdc, x, y);
+	}
+	//Call the real function
+	BOOL res;
+	{
+		TextInsertionTracker tracker;
+		res=realFunction(hdc,x,y,fuOptions,lprc,lpString,cbCount,lpDx);
+		if(tracker.hasTrackedTextInsertion()) return res;
+	}
+	//If the real function did not work, or the arguments are not sane, or only glyphs were provided, then stop here. 
+	if(res==0) return res;
+	//try to get or create a displayModel for this device context
+	displayModel_t* model=acquireDisplayModel(hdc);
+	//If we can't get a display model then stop here
+	if(!model) return res;
+	//Find out if this is rtl
+	SCRIPT_ANALYSIS* psa=(SCRIPT_ANALYSIS*)TlsGetValue(tls_index_curScriptTextOutScriptAnalysis);
+	//Record the text in the displayModel
+	int direction=0;
+	if(psa) {
+		direction=(psa->fRTL)?-1:1;
+	}
+	ExtTextOutHelper(model,hdc,pos.x,pos.y,lprc,fuOptions,textAlign,FALSE,lpString,CP_THREAD_ACP,lpDx,cbCount,NULL,direction);
+	//Release the displayModel and return
+	model->release();
+	return res;
+}
+
+//CreateCompatibleDC hook function
+//Hooked so we know when a memory DC is created, as its possible that its contents may at some point be bit blitted back to a window DC (double buffering).
+typedef HDC(WINAPI *CreateCompatibleDC_funcType)(HDC);
+CreateCompatibleDC_funcType real_CreateCompatibleDC=NULL;
+HDC WINAPI fake_CreateCompatibleDC(HDC hdc) {
+	//Call the real CreateCompatibleDC
+	HDC newHdc=real_CreateCompatibleDC(hdc);
+	//If the creation was successful, and the DC that was used in the creation process is a window DC, 
+	//we should create a displayModel for this DC so that text writes can be tracked in case  its ever bit blitted to a window DC. 
+	//We also need to acquire access to the model maps while we do this
+	if(!newHdc) return NULL;
+	displayModel_t* model=new displayModel_t();
+	displayModelsByMemoryDC.acquire();
+	displayModelsByMemoryDC.insert(make_pair(newHdc,model));
+	displayModelsByMemoryDC.release();
+	return newHdc;
+}
+
+//SelectObject hook function
+//If a bitmap is being selected, then  we fully clear the display model for this DC if it exists.
+typedef HGDIOBJ(WINAPI *SelectObject_funcType)(HDC,HGDIOBJ);
+SelectObject_funcType real_SelectObject=NULL;
+HGDIOBJ WINAPI fake_SelectObject(HDC hdc, HGDIOBJ hGdiObj) {
+	//Call the real SelectObject
+	HGDIOBJ res=real_SelectObject(hdc,hGdiObj);
+	//If The select was successfull, and the object is a bitmap,  we can go on.
+	if(res==0||hGdiObj==NULL||GetObjectType(hGdiObj)!=OBJ_BITMAP) return res;
+	//Try and get a displayModel for this DC
+	displayModel_t* model=acquireDisplayModel(hdc,TRUE);
+	if(!model) return res;
+	model->clearAll();
+	model->release();
+	return res;
+}
+
+//DeleteDC hook function
+//Hooked so we can get rid of any memory DC no longer needed by the application.
+typedef BOOL(WINAPI *DeleteDC_funcType)(HDC);
+DeleteDC_funcType real_DeleteDC=NULL;
+BOOL WINAPI fake_DeleteDC(HDC hdc) {
+	//Call the real DeleteDC
+	BOOL res=real_DeleteDC(hdc);
+	if(res==0) return res;
+	//If the DC was successfully deleted, we should remove  the displayModel we have for it, if it exists.
+	displayModelsByMemoryDC.acquire();
+	displayModelsMap_t<HDC>::iterator i=displayModelsByMemoryDC.find(hdc);
+	if(i!=displayModelsByMemoryDC.end()) {
+		i->second->requestDelete();
+		displayModelsByMemoryDC.erase(i);
+	}
+	displayModelsByMemoryDC.release();
+	return res;
+}
+
+void StretchBlt_helper(HDC hdcDest, int nXDest, int nYDest, int nWidthDest, int nHeightDest, HDC hdcSrc, int nXSrc, int nYSrc, int nWidthSrc, int nHeightSrc, DWORD dwRop) {
+	dwRop=dwRop&0x00ffffff;
+	bool useSource=(dwRop==MERGECOPY||dwRop==MERGEPAINT||dwRop==NOTSRCCOPY||dwRop==NOTSRCERASE||dwRop==PATPAINT||dwRop==SRCAND||dwRop==SRCCOPY||dwRop==SRCERASE||dwRop==SRCINVERT||dwRop==SRCPAINT);
+	bool destInvertBefore=dwRop==SRCERASE;
+	bool destInvertAfter=(dwRop==DSTINVERT||dwRop==NOTSRCERASE);
+	bool sourceInvert=(dwRop==MERGEPAINT||dwRop==NOTSRCCOPY||dwRop==PATPAINT);
+	bool opaqueSource=(dwRop==MERGECOPY||dwRop==NOTSRCCOPY||dwRop==SRCCOPY);
+	bool clearDest=(dwRop==BLACKNESS||dwRop==WHITENESS||dwRop==PATCOPY);
+	//If there is no source dc given, the destination dc should be used as the source
+	if(hdcSrc==NULL) hdcSrc=hdcDest;
+	//Try getting a display model for the source DC if one is needed.
+	displayModel_t* srcModel=NULL;
+	if(useSource) {
+		srcModel=acquireDisplayModel(hdcSrc,TRUE);
+	}
+	//Get or create a display model from the destination DC
+	//Don't create one if there is no source model (i.e. dest model will be used as source model)
+	displayModel_t* destModel=acquireDisplayModel(hdcDest,srcModel==NULL);
+	if(!destModel) {
+		if(srcModel) srcModel->release();
+		return;
+	}
+	RECT srcRect={nXSrc,nYSrc,nXSrc+nWidthSrc,nYSrc+nHeightSrc};
+	//we record chunks using device coordinates -- DCs can move/resize
+	dcPointsToScreenPoints(hdcSrc,(LPPOINT)&srcRect,2,false);
+	RECT destRect={nXDest,nYDest,nXDest+nWidthDest,nYDest+nHeightDest};
+	//we record chunks using device coordinates -- DCs can move/resize
+	dcPointsToScreenPoints(hdcDest,(LPPOINT)&destRect,2,false);
+	if(destInvertBefore) {
+		destModel->copyRectangle(destRect,TRUE,TRUE,TRUE,destRect,NULL,NULL);
+	}
+	if(srcModel) {
+		//Copy the requested rectangle from the source model in to the destination model, at the given coordinates.
+		srcModel->copyRectangle(srcRect,FALSE,opaqueSource,sourceInvert,destRect,NULL,destModel);
+		HWND hwnd=WindowFromDC(hdcDest);
+		if(hwnd) queueTextChangeNotify(hwnd,destRect);
+	}
+	if(destInvertAfter) {
+		destModel->copyRectangle(destRect,TRUE,TRUE,TRUE,destRect,NULL,NULL);
+	}
+	if(clearDest) {
+		destModel->clearRectangle(destRect);
+	}
+	//release models and return
+	if(srcModel) srcModel->release();
+	destModel->release();
+	return;
+}
+
+//BitBlt hook function
+//Hooked so we can tell when content from one DC is being copied (bit blitted) to another (most likely from a memory DC to a window DC). 
+typedef BOOL(WINAPI *BitBlt_funcType)(HDC,int,int,int,int,HDC,int,int,DWORD);
+BitBlt_funcType real_BitBlt=NULL;
+BOOL WINAPI fake_BitBlt(HDC hdcDest, int nXDest, int nYDest, int nWidth, int nHeight, HDC hdcSrc, int nXSrc, int nYSrc, DWORD dwRop) {
+	//Call the real BitBlt
+	BOOL res=real_BitBlt(hdcDest,nXDest,nYDest,nWidth,nHeight,hdcSrc,nXSrc,nYSrc,dwRop);
+	//If bit blit didn't work, or its not a simple copy, we don't want to know about it
+	if(!res) return res;
+	StretchBlt_helper(hdcDest, nXDest, nYDest, nWidth, nHeight, hdcSrc, nXSrc, nYSrc, nWidth, nHeight, dwRop);
+	return res;
+}
+
+//StretchBlt hook function
+typedef BOOL(WINAPI *StretchBlt_funcType)(HDC,int,int,int,int,HDC,int,int,int,int,DWORD);
+StretchBlt_funcType real_StretchBlt=NULL;
+BOOL WINAPI fake_StretchBlt(HDC hdcDest, int nXDest, int nYDest, int nWidthDest, int nHeightDest, HDC hdcSrc, int nXSrc, int nYSrc, int nWidthSrc, int nHeightSrc, DWORD dwRop) {
+	//Call the real StretchBlt
+	BOOL res=real_StretchBlt(hdcDest,nXDest,nYDest,nWidthDest,nHeightDest,hdcSrc,nXSrc,nYSrc,nWidthSrc,nHeightSrc,dwRop);
+	if(!res) return res;
+	//#2989: KMPlayer uses stretchBlt with SRCCOPY  to place a graphic over the top of its menu items replacing the real text.
+	//Therefore at the moment don't allow stretchBlt SRCCOPY to clear previous text -- change it to SRCAND if blitting directly to a menu window
+	HWND hwnd=NULL;
+	wchar_t className[7]; 
+	if(hdcDest&&dwRop==SRCCOPY&&(hwnd=WindowFromDC(hdcDest))&&GetClassName(hwnd,className,ARRAYSIZE(className))>0&&wcscmp(className,L"#32768")==0) {
+		dwRop=SRCAND;
+	}
+	StretchBlt_helper(hdcDest, nXDest, nYDest, nWidthDest, nHeightDest, hdcSrc, nXSrc, nYSrc, nWidthSrc, nHeightSrc, dwRop);
+	return res;
+}
+
+//GdiTransparentBlt hook function
+typedef BOOL(WINAPI *GdiTransparentBlt_funcType)(HDC,int,int,int,int,HDC,int,int,int,int,UINT);
+GdiTransparentBlt_funcType real_GdiTransparentBlt=NULL;
+BOOL WINAPI fake_GdiTransparentBlt(HDC hdcDest, int nXDest, int nYDest, int nWidthDest, int nHeightDest, HDC hdcSrc, int nXSrc, int nYSrc, int nWidthSrc, int nHeightSrc, UINT crTransparent) {
+	//Call the real StretchBlt
+	BOOL res=real_GdiTransparentBlt(hdcDest,nXDest,nYDest,nWidthDest,nHeightDest,hdcSrc,nXSrc,nYSrc,nWidthSrc,nHeightSrc,crTransparent);
+	if(!res) return res;
+	StretchBlt_helper(hdcDest, nXDest, nYDest, nWidthDest, nHeightDest, hdcSrc, nXSrc, nYSrc, nWidthSrc, nHeightSrc, SRCPAINT);
+	return res;
+}
+
+//Converts a GDI font charset identifier to a Windows codePage identifier
+inline int charSetToCodePage(int charset) {
+	//Mappings from http://support.microsoft.com/kb/165478
+	switch(charset) {
+		case DEFAULT_CHARSET:
+		return CP_ACP;
+		case SYMBOL_CHARSET:
+		return CP_SYMBOL;
+		case MAC_CHARSET:
+		return CP_MACCP;
+		case OEM_CHARSET:
+		return CP_OEMCP;
+		case ANSI_CHARSET:
+		return 1252;
+		case RUSSIAN_CHARSET:
+		return 1251;
+		case EASTEUROPE_CHARSET:
+		return 1250;
+	case GREEK_CHARSET:
+		return 1253;
+		case TURKISH_CHARSET:
+		return 1254;
+		case BALTIC_CHARSET:
+		return 1257;
+		case HEBREW_CHARSET:
+		return 1255;
+		case ARABIC_CHARSET:
+		return 1256;
+		case SHIFTJIS_CHARSET:
+		return 932;
+		case HANGEUL_CHARSET:
+		return 949;
+		case CHINESEBIG5_CHARSET:
+		return 950;
+		default:
+		LOG_ERROR(L"Unknown charset "<<charset);
+	}
+	return -1;
+}
+
+typedef struct {
+	HDC hdc;
+	const void* pString;
+	int cString;
+	int iCharset;
+	DWORD dwFlags;
+} ScriptStringAnalyseArgs_t;
+
+typedef map<SCRIPT_STRING_ANALYSIS,ScriptStringAnalyseArgs_t> ScriptStringAnalyseArgsByAnalysis_t;
+ScriptStringAnalyseArgsByAnalysis_t ScriptStringAnalyseArgsByAnalysis;
+CRITICAL_SECTION criticalSection_ScriptStringAnalyseArgsByAnalysis;
+BOOL allow_ScriptStringAnalyseArgsByAnalysis=FALSE;
+
+//ScriptStringAnalyse hook function
+//Hooked so we can detect when a character string is being converted in to glyphs.
+//Much of Windows (from 2000 onwards) now passes text through uniscribe (this and other Script functions).
+typedef HRESULT(WINAPI *ScriptStringAnalyse_funcType)(HDC,const void*,int,int,int,DWORD,int,SCRIPT_CONTROL*,SCRIPT_STATE*,const int*,SCRIPT_TABDEF*,const BYTE*,SCRIPT_STRING_ANALYSIS*);
+ScriptStringAnalyse_funcType real_ScriptStringAnalyse=NULL;
+HRESULT WINAPI fake_ScriptStringAnalyse(HDC hdc,const void* pString, int cString, int cGlyphs, int iCharset, DWORD dwFlags, int iRectWidth, SCRIPT_CONTROL* psControl, SCRIPT_STATE* psState, const int* piDx, SCRIPT_TABDEF* pTabdef, const BYTE* pbInClass, SCRIPT_STRING_ANALYSIS* pssa) {
+	//Call the real ScriptStringAnalyse
+	HRESULT res=real_ScriptStringAnalyse(hdc,pString,cString,cGlyphs,iCharset,dwFlags,iRectWidth,psControl,psState,piDx,pTabdef,pbInClass,pssa);
+	//We only want to go on if  there's safe arguments
+	//We also need to acquire access to our scriptString analysis map
+	if(res!=S_OK||!pString||cString<=0||!pssa||!allow_ScriptStringAnalyseArgsByAnalysis) return res;
+	EnterCriticalSection(&criticalSection_ScriptStringAnalyseArgsByAnalysis);
+	if(!allow_ScriptStringAnalyseArgsByAnalysis) {
+		LeaveCriticalSection(&criticalSection_ScriptStringAnalyseArgsByAnalysis);
+		return res;
+	}
+	//Record information such as the origianl string and a way we can identify it later.
+	ScriptStringAnalyseArgs_t args={hdc,pString,cString,iCharset,dwFlags};
+	ScriptStringAnalyseArgsByAnalysis[*pssa]=args;
+	LeaveCriticalSection(&criticalSection_ScriptStringAnalyseArgsByAnalysis);
+	return res;
+}
+
+//ScriptStringFree hook function
+//Hooked so we can get rid of any references to information collected via the ScriptStringAnalyse hook function
+typedef HRESULT(WINAPI *ScriptStringFree_funcType)(SCRIPT_STRING_ANALYSIS*);
+ScriptStringFree_funcType real_ScriptStringFree=NULL;
+HRESULT WINAPI fake_ScriptStringFree(SCRIPT_STRING_ANALYSIS* pssa) {
+	//Call the real ScriptStringFree
+	HRESULT res=real_ScriptStringFree(pssa);
+	//If it worked, and arguments seem sane, we go on.
+	//We also need to acquire access to our scriptString analysis map
+	if(res!=S_OK||!pssa||!allow_ScriptStringAnalyseArgsByAnalysis) return res;
+	EnterCriticalSection(&criticalSection_ScriptStringAnalyseArgsByAnalysis);
+	if(!allow_ScriptStringAnalyseArgsByAnalysis) {
+		LeaveCriticalSection(&criticalSection_ScriptStringAnalyseArgsByAnalysis);
+		return res;
+	}
+	//Get rid of unneeded info
+	ScriptStringAnalyseArgsByAnalysis.erase(*pssa);
+	LeaveCriticalSection(&criticalSection_ScriptStringAnalyseArgsByAnalysis);
+	return res; 
+}
+
+//ScriptStringOut hook function
+//Hooked so we can detect when glyphs previously converted with ScriptStringAnalyse are being outputted.
+typedef HRESULT(WINAPI *ScriptStringOut_funcType)(SCRIPT_STRING_ANALYSIS,int,int,UINT,const RECT*,int,int,BOOL);
+ScriptStringOut_funcType real_ScriptStringOut=NULL;
+HRESULT WINAPI fake_ScriptStringOut(SCRIPT_STRING_ANALYSIS ssa,int iX,int iY,UINT uOptions,const RECT *prc,int iMinSel,int iMaxSel,BOOL fDisabled) {
+	//Call the real ScriptStringOut
+	HRESULT res;
+	{
+		TextInsertionTracker tracker;
+		res=real_ScriptStringOut(ssa,iX,iY,uOptions,prc,iMinSel,iMaxSel,fDisabled);
+		if(tracker.hasTrackedTextInsertion()) return res;
+	}
+	//If ScriptStringOut was successful we can go on
+	//We also need to acquire access to our Script analysis map
+	if(res!=S_OK||!ssa||!allow_ScriptStringAnalyseArgsByAnalysis) return res;
+	EnterCriticalSection(&criticalSection_ScriptStringAnalyseArgsByAnalysis);
+	if(!allow_ScriptStringAnalyseArgsByAnalysis) {
+		LeaveCriticalSection(&criticalSection_ScriptStringAnalyseArgsByAnalysis);
+		return res;
+	}
+	//Find out if we know about these glyphs
+	ScriptStringAnalyseArgsByAnalysis_t::iterator i=ScriptStringAnalyseArgsByAnalysis.find(ssa);
+	if(i==ScriptStringAnalyseArgsByAnalysis.end()) {
+		LeaveCriticalSection(&criticalSection_ScriptStringAnalyseArgsByAnalysis);
+		return res;
+	} 
+	//Try and get/create a displayModel for this DC, and if we can, then record the origianl text for these glyphs
+		displayModel_t* model=acquireDisplayModel(i->second.hdc);
+	if(!model) {
+		LeaveCriticalSection(&criticalSection_ScriptStringAnalyseArgsByAnalysis);
+		return res;
+	}
+	BOOL stripHotkeyIndicator=(i->second.dwFlags&SSA_HIDEHOTKEY||i->second.dwFlags&SSA_HOTKEY);
+	//The next two extTextOutHelper calls must keep their direction argument as 1. 
+	//This is because ScriptStringAnalyze gave us a string in logical order and therefore we need to make sure that NVDA does not try to detect and possibly reverse.
+	if(i->second.iCharset==-1) { //Unicode
+		ExtTextOutHelper(model,i->second.hdc,iX,iY,prc,uOptions,GetTextAlign(i->second.hdc),stripHotkeyIndicator,(wchar_t*)(i->second.pString),CP_THREAD_ACP,NULL,i->second.cString,NULL,1);
+	} else { // character set
+		int codePage=charSetToCodePage(i->second.iCharset);
+		ExtTextOutHelper(model,i->second.hdc,iX,iY,prc,uOptions,GetTextAlign(i->second.hdc),stripHotkeyIndicator,(char*)(i->second.pString),codePage,NULL,i->second.cString,NULL,1);
+	}
+	model->release();
+	LeaveCriticalSection(&criticalSection_ScriptStringAnalyseArgsByAnalysis);
+	return res;
+}
+
+//ScriptTextOut
+//Hooked so we can look at the current SCRIPT_ANALYSIS structure being used within an inner call to ExtTextOut
+typedef HRESULT(WINAPI *ScriptTextOut_funcType)(const HDC,SCRIPT_CACHE*,int,int,UINT,const RECT*,const SCRIPT_ANALYSIS*,const WCHAR*,int,const WORD*,int,const int*,const int*,const GOFFSET*);
+ScriptTextOut_funcType real_ScriptTextOut=NULL;
+HRESULT WINAPI fake_ScriptTextOut(const HDC hdc, SCRIPT_CACHE* psc, int x, int y, UINT fuOptions, const RECT* lprc, const SCRIPT_ANALYSIS* psa, const WCHAR* pwcReserved, int iReserved, const WORD* pwGlyphs, int cGlyphs, const int* piAdvanced, const int* piJustify, const GOFFSET* pGoffset) {
+	TlsSetValue(tls_index_curScriptTextOutScriptAnalysis,(LPVOID)psa);
+	HRESULT res=real_ScriptTextOut(hdc, psc, x, y, fuOptions, lprc, psa, pwcReserved, iReserved, pwGlyphs, cGlyphs, piAdvanced, piJustify, pGoffset);
+	TlsSetValue(tls_index_curScriptTextOutScriptAnalysis,NULL);
+	return res;
+}
+
+//ScrollWindow hook function
+typedef BOOL(WINAPI *ScrollWindow_funcType)(HWND,int,int,const RECT*, const RECT*);
+ScrollWindow_funcType real_ScrollWindow=NULL;
+BOOL WINAPI fake_ScrollWindow(HWND hwnd, int XAmount, int YAmount, const RECT* lpRect, const RECT* lpClipRect) {
+	BOOL res=real_ScrollWindow(hwnd,XAmount,YAmount,lpRect,lpClipRect);
+	if(!res) return res;
+	displayModel_t* model=NULL;
+	displayModelsByWindow.acquire();
+	displayModelsMap_t<HWND>::iterator i=displayModelsByWindow.find(hwnd);
+	if(i!=displayModelsByWindow.end()) {
+		model=i->second;
+		model->acquire();
+	}
+	displayModelsByWindow.release();
+	if(!model) return res;
+	RECT clientRect;
+	GetClientRect(hwnd,&clientRect);
+	RECT realScrollRect=lpRect?*lpRect:clientRect;
+	ClientToScreen(hwnd,(LPPOINT)&realScrollRect);
+	ClientToScreen(hwnd,((LPPOINT)&realScrollRect)+1);
+	RECT realClipRect=lpClipRect?*lpClipRect:clientRect;
+	ClientToScreen(hwnd,(LPPOINT)&realClipRect);
+	ClientToScreen(hwnd,((LPPOINT)&realClipRect)+1);
+	RECT destRect={realScrollRect.left+XAmount,realScrollRect.top+YAmount,realScrollRect.right+XAmount,realScrollRect.bottom+YAmount};
+	model->copyRectangle(realScrollRect,TRUE,TRUE,false,destRect,&realClipRect,NULL);
+	model->release();
+	return res;
+}
+ 
+//ScrollWindowEx hook function
+typedef BOOL(WINAPI *ScrollWindowEx_funcType)(HWND,int,int,const RECT*, const RECT*, HRGN, LPRECT,UINT);
+ScrollWindowEx_funcType real_ScrollWindowEx=NULL;
+BOOL WINAPI fake_ScrollWindowEx(HWND hwnd, int dx, int dy, const RECT* prcScroll, const RECT* prcClip, HRGN hrgnUpdate, LPRECT prcUpdate, UINT flags) {
+	BOOL res=real_ScrollWindowEx(hwnd,dx,dy,prcScroll,prcClip,hrgnUpdate,prcUpdate,flags);
+	if(!res) return res;
+	displayModel_t* model=NULL;
+	displayModelsByWindow.acquire();
+	displayModelsMap_t<HWND>::iterator i=displayModelsByWindow.find(hwnd);
+	if(i!=displayModelsByWindow.end()) {
+		model=i->second;
+		model->acquire();
+	}
+	displayModelsByWindow.release();
+	if(!model) return res;
+	RECT clientRect;
+	GetClientRect(hwnd,&clientRect);
+	RECT realScrollRect=prcScroll?*prcScroll:clientRect;
+	ClientToScreen(hwnd,(LPPOINT)&realScrollRect);
+	ClientToScreen(hwnd,((LPPOINT)&realScrollRect)+1);
+	RECT realClipRect=prcClip?*prcClip:clientRect;
+	ClientToScreen(hwnd,(LPPOINT)&realClipRect);
+	ClientToScreen(hwnd,((LPPOINT)&realClipRect)+1);
+	RECT destRect={realScrollRect.left+dx,realScrollRect.top+dy,realScrollRect.right+dx,realScrollRect.bottom+dy};
+	model->copyRectangle(realScrollRect,TRUE,TRUE,false,destRect,&realClipRect,NULL);
+	model->release();
+	return res;
+}
+
+//DestroyWindow hook function
+//Hooked so that we can get rid of  displayModels for windows that are being destroied.
+typedef BOOL(WINAPI *DestroyWindow_funcType)(HWND);
+DestroyWindow_funcType real_DestroyWindow=NULL;
+BOOL WINAPI fake_DestroyWindow(HWND hwnd) {
+	//Call the real DestroyWindow
+	BOOL res=real_DestroyWindow(hwnd);
+	if(res==0) return res;
+	//If successful, acquire access to the display model maps and remove the displayModel for this window if it exists.
+	displayModelsByWindow.acquire();
+	displayModelsMap_t<HWND>::iterator i=displayModelsByWindow.find(hwnd);
+	if(i!=displayModelsByWindow.end()) {
+		i->second->requestDelete();
+		displayModelsByWindow.erase(i);
+	}
+	displayModelsByWindow.release();
+	return res;
+}
+
+void gdiHooks_inProcess_initialize() {
+	tls_index_textInsertionsCount=TlsAlloc();
+	tls_index_curScriptTextOutScriptAnalysis=TlsAlloc();
+	//Initialize the timer for text change notifications
+	textChangeNotifyTimerID=SetTimer(NULL,NULL,50,textChangeNotifyTimerProc);
+	nhAssert(textChangeNotifyTimerID);
+	//Initialize critical sections and access variables for various maps
+	InitializeCriticalSection(&criticalSection_ScriptStringAnalyseArgsByAnalysis);
+	allow_ScriptStringAnalyseArgsByAnalysis=TRUE;
+	//Hook needed functions
+	hookClass_TextOut<char>::realFunction=apiHook_hookFunction_safe("GDI32.dll",TextOutA,hookClass_TextOut<char>::fakeFunction);
+	hookClass_TextOut<wchar_t>::realFunction=apiHook_hookFunction_safe("GDI32.dll",TextOutW,hookClass_TextOut<wchar_t>::fakeFunction);
+	hookClass_PolyTextOut<POLYTEXTA>::realFunction=apiHook_hookFunction_safe("GDI32.dll",PolyTextOutA,hookClass_PolyTextOut<POLYTEXTA>::fakeFunction);
+	hookClass_PolyTextOut<POLYTEXTW>::realFunction=apiHook_hookFunction_safe("GDI32.dll",PolyTextOutW,hookClass_PolyTextOut<POLYTEXTW>::fakeFunction);
+	hookClass_ExtTextOut<char>::realFunction=apiHook_hookFunction_safe("GDI32.dll",ExtTextOutA,hookClass_ExtTextOut<char>::fakeFunction);
+	hookClass_ExtTextOut<wchar_t>::realFunction=apiHook_hookFunction_safe("GDI32.dll",ExtTextOutW,hookClass_ExtTextOut<wchar_t>::fakeFunction);
+	real_CreateCompatibleDC=apiHook_hookFunction_safe("GDI32.dll",CreateCompatibleDC,fake_CreateCompatibleDC);
+	real_SelectObject=apiHook_hookFunction_safe("GDI32.dll",SelectObject,fake_SelectObject);
+	real_DeleteDC=apiHook_hookFunction_safe("GDI32.dll",DeleteDC,fake_DeleteDC);
+	real_FillRect=apiHook_hookFunction_safe("USER32.dll",FillRect,fake_FillRect);
+	real_DrawFocusRect=apiHook_hookFunction_safe("USER32.dll",DrawFocusRect,fake_DrawFocusRect);
+	real_BeginPaint=apiHook_hookFunction_safe("USER32.dll",BeginPaint,fake_BeginPaint);
+	real_BitBlt=apiHook_hookFunction_safe("GDI32.dll",BitBlt,fake_BitBlt);
+	real_StretchBlt=apiHook_hookFunction_safe("GDI32.dll",StretchBlt,fake_StretchBlt);
+	real_GdiTransparentBlt=apiHook_hookFunction_safe("GDI32.dll",GdiTransparentBlt,fake_GdiTransparentBlt);
+	real_PatBlt=apiHook_hookFunction_safe("GDI32.dll",PatBlt,fake_PatBlt);
+	real_ScrollWindow=apiHook_hookFunction_safe("USER32.dll",ScrollWindow,fake_ScrollWindow);
+	real_ScrollWindowEx=apiHook_hookFunction_safe("USER32.dll",ScrollWindowEx,fake_ScrollWindowEx);
+	real_DestroyWindow=apiHook_hookFunction_safe("USER32.dll",DestroyWindow,fake_DestroyWindow);
+	real_ScriptStringAnalyse=apiHook_hookFunction_safe("USP10.dll",ScriptStringAnalyse,fake_ScriptStringAnalyse);
+	real_ScriptStringFree=apiHook_hookFunction_safe("USP10.dll",ScriptStringFree,fake_ScriptStringFree);
+	real_ScriptStringOut=apiHook_hookFunction_safe("USP10.dll",ScriptStringOut,fake_ScriptStringOut);
+	real_ScriptTextOut=apiHook_hookFunction_safe("USP10.dll",ScriptTextOut,fake_ScriptTextOut);
+}
+
+void gdiHooks_inProcess_terminate() {
+	//Kill the text change notification timer
+	KillTimer(0,textChangeNotifyTimerID);
+	//Cleanup glyph mapping.
+	glyphTranslatorCache.cleanup();
+	//Acquire access to the maps and clean them up
+	displayModelsByWindow.acquire();
+	displayModelsMap_t<HWND>::iterator i=displayModelsByWindow.begin();
+	while(i!=displayModelsByWindow.end()) {
+		i->second->requestDelete();
+		displayModelsByWindow.erase(i++);
+	}  
+	displayModelsByWindow.release();
+	displayModelsByMemoryDC.acquire();
+	displayModelsMap_t<HDC>::iterator j=displayModelsByMemoryDC.begin();
+	while(j!=displayModelsByMemoryDC.end()) {
+		j->second->requestDelete();
+		displayModelsByMemoryDC.erase(j++);
+	}  
+	displayModelsByMemoryDC.release();
+	EnterCriticalSection(&criticalSection_ScriptStringAnalyseArgsByAnalysis);
+	allow_ScriptStringAnalyseArgsByAnalysis=FALSE;
+	ScriptStringAnalyseArgsByAnalysis.clear();
+	LeaveCriticalSection(&criticalSection_ScriptStringAnalyseArgsByAnalysis);
+	TlsFree(tls_index_textInsertionsCount);
+	TlsFree(tls_index_curScriptTextOutScriptAnalysis);
+}